version: "3.3"
services:
  elasticsearch:
    image: elasticsearch:7.3.2
    volumes:
     - "/usr/share/elasticsearch/data/:/usr/share/elasticsearch/data/"
     - "./src/elasticsearch/elasticsearch.yml:/etc/elasticsearch/elasticsearch.yml"
    ports:
      - "9200:9200"
      - "9300:9300"
    environment:
      "discovery.type": "single-node"

  logstash:
    image: docker.elastic.co/logstash/logstash:7.3.2
    volumes:
      - "./src:/logjam/src"
      - "./data:/logjam/data"
      - "./src/logstash/:/usr/share/logstash/pipeline/"
    environment:
<<<<<<< HEAD
      XPACK_MONITORING_ENABLED: "false"

  logjam-ui:
    build:
      context: ./src/logjam-frontend
    image: logjam-ui
    ports:
      - "80:8080"
=======
      XPACK_MONITORING_ENABLED: "false"
>>>>>>> 90bebb84
<|MERGE_RESOLUTION|>--- conflicted
+++ resolved
@@ -18,7 +18,6 @@
       - "./data:/logjam/data"
       - "./src/logstash/:/usr/share/logstash/pipeline/"
     environment:
-<<<<<<< HEAD
       XPACK_MONITORING_ENABLED: "false"
 
   logjam-ui:
@@ -26,7 +25,4 @@
       context: ./src/logjam-frontend
     image: logjam-ui
     ports:
-      - "80:8080"
-=======
-      XPACK_MONITORING_ENABLED: "false"
->>>>>>> 90bebb84
+      - "80:8080"