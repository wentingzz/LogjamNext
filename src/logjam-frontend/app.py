"""
@author Jeremy Schmidt
@author Daniel Grist
@author Nathaniel Brooks

Basic Flask app for serving our webpage and ferrying queries to Elasticsearch
"""


import os
import logging
import sys
import json

from flask import Flask, request, render_template, jsonify, json, abort
from elasticsearch import Elasticsearch

ELASTICSEARCH_HOST = os.environ.get("ELASTICSEARCH_HOST", "localhost")
ELASTICSEARCH_PORT = os.environ.get("ELASTICSEARCH_PORT", 9200)

app = Flask(__name__)
es = Elasticsearch([{"host": ELASTICSEARCH_HOST, "port": ELASTICSEARCH_PORT}])

@app.route("/")
def index():
    return render_template("index.html")


@app.route("/platforms", methods=["GET"])
def get_platforms():
    return jsonify(
        [
            "vSphere",
            "Container",
            "StorageGRID appliance",
            "Unknown",
        ]
    )


@app.route("/versions", methods=["GET"])
def get_versions():
    return jsonify(
        [
            "Pre-10", "10.0", "10.1", "10.2", "10.3", "10.4", "11.0",
            "11.1", "11.2", "11.3", "11.4","Unknown",

        ]
    )


@app.route("/matchData", methods=["POST"])
def get_query():
    if not request.json or not "logText" in request.json:
        abort(400)
    
    total_hits=0
    total_no_hits=0
    version_values=[]
    version_labels=[]
    platform_labels=[]
    platform_values=[]

<<<<<<< HEAD
    # Standard Elasticsearch query aggregating by nodename and case number
=======
    chart_list = []
   
>>>>>>> 4f17587f
    request_body = { 
            "aggs":{
                "by_node":{
                    "terms":{
                        "size":"10000",
                        "field":"node_name"
                    },
                }
            },
            "query":{ "bool":{ "filter":[], "must":[{"match_all":{}}],}},
            "size":"0"}

    message = request.json["logText"]

    platform = request.json.get("platform")

    version = request.json.get("sgVersion")
<<<<<<< HEAD

    # If version is Pre-10, add a range query to the body for version filtering between 0 and 10
=======
    
    message_query = {
        "match":{"message":{
            "query":message,
            "auto_generate_synonyms_phrase_query":"false",
            "fuzziness":0,
            "max_expansions":1,
            "minimum_should_match":"75%",
        }}
    }

>>>>>>> 4f17587f
    if version == "Pre-10":
        request_body["query"]["bool"]["filter"].append(
            {"range":{"major_version":{"gt":0,"lt":10}}})

    # Otherwise if there is a version selected, add it to the query to be filtered by version
    elif version and version != "All Versions":
        if version == "Unknown":
            major_version=-1
            minor_version=-1
        else:
            v=version.split('.')
            major_version=v[0]
            minor_version=v[1]
        request_body["query"]["bool"]["filter"].append(
            {"term":{"major_version":{"value":major_version}}})
        request_body["query"]["bool"]["filter"].append(
            {"term":{"minor_version":{"value":minor_version}}})

    # If a platform is selected, add to query to filter by platform
    if platform != "All Platforms":
        if platform == "StorageGRID appliance":
            platform = "SGA"
        request_body["query"]["bool"]["filter"].append(
            {"term":{"platform":{"value":platform}}})

    # Calculate total number of logs with the given filters
    total_all_q= es.search(
        index="logjam",    
        body=request_body)

<<<<<<< HEAD
    # Add the specific log text to match 75% of it
    request_body["query"]["bool"]["must"]={
        "match":{ "message":{
            "query":message,
            "auto_generate_synonyms_phrase_query":"false",
            "fuzziness":"0",
            "max_expansions":"1",
            "minimum_should_match":"75%",
        }}
    }

    # Calculate total number of logs that match the message with the given filters
    total_hits_q = es.search(
        index="logjam",
        body=request_body)
    
    # Number of aggregations that matched the message with the given filters
    total_hits = len(total_hits_q["aggregations"]["by_nodename_and_casenumber"]["buckets"])
    
    # Number of total aggregations with the given filters
    total_all = len(total_all_q["aggregations"]["by_nodename_and_casenumber"]["buckets"])
=======
    request_body["query"]["bool"]["must"]=message_query
    
    total_hits_q = es.search(
        index="logjam",
        body=request_body)
        
    total_hits = len(total_hits_q["aggregations"]["by_node"]["buckets"])
    
    total_all = len(total_all_q["aggregations"]["by_node"]["buckets"])
>>>>>>> 4f17587f
    
    # Number of aggregations that did not match the message with the given filters
    total_no_hits = total_all - total_hits
  
    chart_list.append({
        "title":"Occurances",
        "labels": ["Occurs", "Does not occur"],
        "values": [total_hits, total_no_hits]
    })
   
    if version == "All Versions":
        request_body["aggs"]={
            "by_version":{
                "terms":{
                    "size":10000,
                    "field":"major_version"
                },
                "aggs":{
                    "by_node":{"terms":{"field":"node_name"}}
                }
            }
        }
        version_q=es.search(
            index="logjam",
            body=request_body)

        version_buckets=version_q["aggregations"]["by_version"]["buckets"]
        for bucket in version_buckets:
            version_label = bucket["key"]
            if version_label == -1:
                version_label = "Unknown"
            version_labels.append(version_label)
            version_values.append(len(bucket["by_node"]["buckets"]))
        
        if version_values:
            chart_list.append({
                "title":"Occurances by Version",
                "labels":version_labels,
                "values":version_values
            })

    if platform == "All Platforms":
        request_body["aggs"]={
            "by_platform":{
                "terms":{
                    "size":10000,
                    "field":"platform"
                },
                "aggs":{
                    "by_node":{"terms":{"field":"node_name"}}
                }
            }
        }

        platform_q=es.search(
            index="logjam",
            body=request_body)
        
        platform_buckets=platform_q["aggregations"]["by_platform"]["buckets"]
        for bucket in platform_buckets:
            platform_labels.append(bucket["key"])
            platform_values.append(len(bucket["by_node"]["buckets"]))

        if platform_values:
            chart_list.append({
                "title":"Occurances by Platform",
                "labels":platform_labels,
                "values":platform_values
            })

    return jsonify(chart_list)<|MERGE_RESOLUTION|>--- conflicted
+++ resolved
@@ -60,13 +60,10 @@
     version_labels=[]
     platform_labels=[]
     platform_values=[]
-
-<<<<<<< HEAD
-    # Standard Elasticsearch query aggregating by nodename and case number
-=======
     chart_list = []
+
+    # Standard Elasticsearch query aggregating by nodename
    
->>>>>>> 4f17587f
     request_body = { 
             "aggs":{
                 "by_node":{
@@ -84,11 +81,8 @@
     platform = request.json.get("platform")
 
     version = request.json.get("sgVersion")
-<<<<<<< HEAD
-
-    # If version is Pre-10, add a range query to the body for version filtering between 0 and 10
-=======
-    
+
+    #The message query that search for the given log text
     message_query = {
         "match":{"message":{
             "query":message,
@@ -99,7 +93,7 @@
         }}
     }
 
->>>>>>> 4f17587f
+    # If version is Pre-10, add a range query to the body for version filtering between 0 and 10 
     if version == "Pre-10":
         request_body["query"]["bool"]["filter"].append(
             {"range":{"major_version":{"gt":0,"lt":10}}})
@@ -129,50 +123,32 @@
     total_all_q= es.search(
         index="logjam",    
         body=request_body)
-
-<<<<<<< HEAD
-    # Add the specific log text to match 75% of it
-    request_body["query"]["bool"]["must"]={
-        "match":{ "message":{
-            "query":message,
-            "auto_generate_synonyms_phrase_query":"false",
-            "fuzziness":"0",
-            "max_expansions":"1",
-            "minimum_should_match":"75%",
-        }}
-    }
-
-    # Calculate total number of logs that match the message with the given filters
+    
+    #Add the message to the query
+    request_body["query"]["bool"]["must"]=message_query
+    
+    #Query for the total number of hits with the given log text
     total_hits_q = es.search(
         index="logjam",
         body=request_body)
     
-    # Number of aggregations that matched the message with the given filters
-    total_hits = len(total_hits_q["aggregations"]["by_nodename_and_casenumber"]["buckets"])
-    
-    # Number of total aggregations with the given filters
-    total_all = len(total_all_q["aggregations"]["by_nodename_and_casenumber"]["buckets"])
-=======
-    request_body["query"]["bool"]["must"]=message_query
-    
-    total_hits_q = es.search(
-        index="logjam",
-        body=request_body)
-        
+    #Number of aggregations that matched the message with the given filters
     total_hits = len(total_hits_q["aggregations"]["by_node"]["buckets"])
     
+    #Number of total aggregations with the given filters withtout matching the message
     total_all = len(total_all_q["aggregations"]["by_node"]["buckets"])
->>>>>>> 4f17587f
     
     # Number of aggregations that did not match the message with the given filters
     total_no_hits = total_all - total_hits
   
+    #Adds the matches vs no matches chart to the list
     chart_list.append({
         "title":"Occurances",
         "labels": ["Occurs", "Does not occur"],
         "values": [total_hits, total_no_hits]
     })
    
+    #If no given version, add a chart to the list with the matching sorting by version
     if version == "All Versions":
         request_body["aggs"]={
             "by_version":{
@@ -204,6 +180,7 @@
                 "values":version_values
             })
 
+    #If no given platform, add a chart to the list with the matching sorting by platform
     if platform == "All Platforms":
         request_body["aggs"]={
             "by_platform":{
