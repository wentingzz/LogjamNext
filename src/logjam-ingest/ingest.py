--- conflicted
+++ resolved
@@ -155,13 +155,8 @@
         
         entity = entities[e]
         full_path = os.path.join(input_dir,entity)
-<<<<<<< HEAD
-        if os.path.isdir(full_path) and entity != ".DS_Store":
+        if os.path.isdir(full_path) and re.match(r"^\d{10}$",entity) != None:
             searchAnInspectionDirectory(scan, full_path, categ_dir, scratch_dir, es)
-=======
-        if os.path.isdir(full_path) and re.match(r"^\d{10}$",entity) != None:
-            searchAnInspectionDirectory(scan, full_path, categ_dir, scratch_dir)
->>>>>>> 089405f3
         else:
             logging.debug("Ignored non-StorageGRID file: %s", full_path)
     
