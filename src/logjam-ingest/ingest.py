--- conflicted
+++ resolved
@@ -152,15 +152,19 @@
     
     scan = incremental.Scan(input_dir, history_dir, scratch_dir)
     
-<<<<<<< HEAD
-    entities = sorted(os.listdir(input_dir))
+    try:
+        entities = os.listdir(input_dir)
+    except OSError as e:
+        logging.critical("Error during os.listdir(%s): %s", input_dir, e)
+        entities = []
+    entities = sorted(entities)
     lock = multiprocessing.Manager().Lock()
     
     with concurrent.futures.ProcessPoolExecutor(max_workers = MAX_WORKERS) as executor:
         futures = []
         for e in range(len(entities)):
             if e+1 != len(entities) and os.path.join(input_dir, entities[e+1]) < scan.last_path:
-                continue                                    # skip, haven't reached last_path
+                continue                                # skip, haven't reached last_path
 
             entity = entities[e]
             full_path = os.path.join(input_dir,entity)
@@ -170,25 +174,6 @@
                     futures.append(executor.submit(search_case_directory, scan, full_path, case_num, lock))
                 else:
                     logging.debug("Ignored non-StorageGRID directory: %s", full_path)
-=======
-    try:
-        entities = os.listdir(input_dir)
-    except OSError as e:
-        logging.critical("Error during os.listdir(%s): %s", input_dir, e)
-        entities = []
-    entities = sorted(entities)
-    
-    for e in range(len(entities)):
-        if e+1 != len(entities) and os.path.join(input_dir, entities[e+1]) < scan.last_path:
-            continue                                    # skip, haven't reached last_path
-        
-        entity = entities[e]
-        full_path = os.path.join(input_dir,entity)
-        if os.path.isdir(full_path):
-            case_num = fields.get_case_number(entity)
-            if case_num != None:
-                search_case_directory(scan, full_path, es_obj, case_num)
->>>>>>> 1a5600ff
             else:
                 logging.debug("Ignored non-StorageGRID file: %s", full_path)
         for f in futures:
