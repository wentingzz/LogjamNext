--- conflicted
+++ resolved
@@ -89,11 +89,7 @@
     if args.scratch_space is not None:
         scratch_dir = os.path.join(os.path.abspath(args.scratch_space), tmp_scratch_folder)
     else:
-<<<<<<< HEAD
-        scratch_dir = os.path.join(os.path.dirname(os.path.realpath(__file__)), tmp_scratch_folder)
-=======
-        scratch_dir = os.path.join(intermediate_dir, "scratch-space/")
->>>>>>> 4683750c
+        scratch_dir = os.path.join(intermediate_dir, tmp_scratch_folder)
 
     if not os.path.exists(scratch_dir):
         os.makedirs(scratch_dir)
@@ -116,11 +112,10 @@
             graceful_abort = True
     signal.signal(signal.SIGINT, signal_handler)
 
-<<<<<<< HEAD
     try:
         # Ingest the directories
         logging.debug("Ingesting %s", args.ingestion_directory)
-        ingest_log_files(args.ingestion_directory, categ_dir, scratch_dir)
+        ingest_log_files(args.ingestion_directory, categ_dir, scratch_dir, history_file)
         if graceful_abort:
             logging.info("Graceful abort successful")
         else:
@@ -128,15 +123,6 @@
     
     except Exception as e:
         raise e
-=======
-    # Ingest the directories
-    logging.debug("Ingesting %s", args.ingestion_directory)
-    ingest_log_files(args.ingestion_directory, categ_dir, scratch_dir, history_file)
-    if graceful_abort:
-        logging.info("Graceful abort successful")
-    else:
-        logging.info("Finished ingesting")
->>>>>>> 4683750c
     
     finally:
         logging.info("Cleaning up scratch space")
