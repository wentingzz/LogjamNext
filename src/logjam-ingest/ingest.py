--- conflicted
+++ resolved
@@ -123,6 +123,7 @@
 
 
 def get_es_connection():
+    return None
     es = Elasticsearch([es_host], verify_certs = True)
     if not es.ping():
         raise Exception("Unable to connect to Elasticsearch")
@@ -149,48 +150,23 @@
     except OSError as e:
         logging.critical("Error during os.listdir(%s): %s", input_dir, e)
         entities = []
-    entities = sorted(entities)
-    lock = multiprocessing.Manager().Lock()
-    
+    assert os.path.exists(scan.history_log_file)
     with concurrent.futures.ProcessPoolExecutor(max_workers = MAX_WORKERS) as executor:
-<<<<<<< HEAD
         
         search_dir = paths.QuantumEntry(input_dir, "")
-        
-        for entry in incremental.list_unscanned_entries(search_dir, ""):
+        for entry in incremental.list_unscanned_entries(search_dir, os.path.basename(scan.last_path)):
+            
             if entry.is_dir():
                 case_num = fields.get_case_number(entry.relpath)
                 if case_num != fields.MISSING_CASE_NUM:
                     logging.debug("Search case directory: %s", entry.relpath)
                     executor.submit(search_case_directory, scan, entry.abspath, case_num)
-=======
-        for e in range(len(entities)):
-            if e != len(entities) and os.path.join(input_dir, entities[e]) <= scan.last_path:
-                continue                                # skip, haven't reached last_path
-
-            entity = entities[e]
-            full_path = os.path.join(input_dir,entity)
-            if os.path.isdir(full_path):
-                case_num = fields.get_case_number(entity)
-                if case_num != None:
-                    executor.submit(search_case_directory, scan, full_path, case_num)
->>>>>>> bc7a5462
+                    assert os.path.exists(scan.history_log_file), case_num
                 else:
                     logging.debug("Ignored non-StorageGRID directory: %s", entry.relpath)
             else:
-<<<<<<< HEAD
-                logging.debug("Ignored non-StorageGRID file: %s", entry.relpath)
-    
-    tmp_dirs = sorted(os.listdir(history_dir))
-    for history_file in tmp_dirs:
-        filename, _ = os.path.splitext(history_file)
-        if 'log' in filename:
-            break
-        unzip.delete_file(os.path.join(history_dir, history_file))
-        scan.just_scanned_this_entry(paths.QuantumEntry(input_dir, filename))
-=======
+
                 logging.debug("Ignored non-StorageGRID file: %s", full_path)
->>>>>>> bc7a5462
     if graceful_abort:
         scan.premature_exit()
     else:
@@ -205,26 +181,18 @@
     determine if a file has been previously indexed. Upon finding valid files, will
     send them to a running Elastissearch service via the Elastisearch object `es_obj`.
     """
-<<<<<<< HEAD
-    assert case_num != fields.MISSING_CASE_NUM, "Case number should have already been verified"
-    
-    child_scan = incremental.Scan(case_dir, scan_obj.history_dir, scan_obj.scratch_dir, str(case_num) + ".txt", str(case_num) + "-log.txt", scan_obj.safe_time)
-    es_obj = get_es_connection()
-    
-    fields_obj = fields.NodeFields(case_num=case_num)
-    
-    case_dir = paths.QuantumEntry(scan_obj.input_dir, os.path.basename(case_dir))
-    logging.debug("Recursing into case directory: %s", case_dir.relpath)
-    recursive_search(child_scan, es_obj, fields_obj, case_dir)
-    global graceful_abort
-=======
->>>>>>> bc7a5462
     if graceful_abort:
         return
-    child_scan = incremental.WorkerScan(search_dir, scan_obj.history_dir, scan_obj.scratch_dir, str(case_num) + ".txt", str(case_num) + "-log.txt", scan_obj.safe_time)
-    if child_scan:
+    assert case_num != fields.MISSING_CASE_NUM, "Case number should have already been verified"
+    
+    child_scan = incremental.WorkerScan(case_dir, scan_obj.history_dir, scan_obj.scratch_dir, str(case_num) + ".txt", str(case_num) + "-log.txt", scan_obj.safe_time)
+    if not child_scan.already_scanned:
         es_obj = get_es_connection()
-        recursive_search(child_scan, search_dir, es_obj, case_num)
+        fields_obj = fields.NodeFields(case_num=case_num)
+    
+        case_dir = paths.QuantumEntry(scan_obj.input_dir, os.path.basename(case_dir))
+        logging.debug("Recursing into case directory: %s", case_dir.relpath)
+        recursive_search(child_scan, es_obj, fields_obj, case_dir)
         if graceful_abort:
             child_scan.premature_exit()
         else:
@@ -248,9 +216,8 @@
     if (cur_dir/"lumberjack.log").is_file():            # extract fields 1st
         logging.debug("Extracting fields from lumberjack directory: %s", cur_dir.relpath)
         nodefields = fields.extract_fields(cur_dir.abspath, inherit_from=nodefields)
-    
+
     for entry in scan.list_unscanned_entries(cur_dir):  # loop over each unscanned entry
-        
         if not scan.should_consider_entry(entry):       # check, has been scanned?
             logging.debug("Skipping file, outside timespan: %s", entry.abspath)
             scan.just_scanned_this_entry(entry)         # log the scan
@@ -306,18 +273,18 @@
     assert isinstance(scratch_dir, str)
     assert isinstance(compressed_entry, paths.QuantumEntry)
     assert compressed_entry.is_file(), "Compressed entry should be a file"
-    assert compressed_entry.srcpath in [input_dir, scratch_dir], "Source should be input/scratch"
+#     assert compressed_entry.srcpath in [input_dir, scratch_dir], "Source should be input/scratch"
     
     stripped_rel_path = unzip.strip_all_zip_exts(compressed_entry.relpath)
     scratch_entry = paths.QuantumEntry(scratch_dir, stripped_rel_path)
     
     if scratch_entry.exists_in(input_dir) or scratch_entry.exists_in(scratch_dir):
         return compressed_entry                     # already exists, return unchanged
-    
+
     assert not scratch_entry.exists(), "Scratch entry should not exist"
     unzip.recursive_unzip(compressed_entry.abspath, scratch_entry.absdirpath)
     assert scratch_entry.exists(), "Scratch entry should have been created"
-    
+
     return scratch_entry                            # return unzipped entry
 
 
