--- conflicted
+++ resolved
@@ -34,17 +34,9 @@
 import incremental
 import utils
 
-<<<<<<< HEAD
+
 code_src_dir = os.path.dirname(os.path.realpath(__file__))          # remove eventually
 intermediate_dir = os.path.join(code_src_dir, "..", "..", "data")   # remove eventually
-=======
-
-# Database connection path
-database = os.path.realpath(__file__).replace("ingest.py", "duplicates.db")
-
-connection = None  # will remove later, no SQL database
-cursor = None      # will remove later, no need for SQL database
->>>>>>> 80aa7f5e
 
 # List of all categories to sort log files by
 categories = {"audit" : r".*audit.*", "base_os_commands" : r".*base[/_-]*os[/_-]*.*command.*",
@@ -131,9 +123,9 @@
     utils.delete_directory(scratchDirRoot)
 
 
-<<<<<<< HEAD
 def ingest_log_files(input_root, output_root, scratch_space, history_file):
-    """ Begins ingesting files from the specified directories. Assumes that
+    """
+    Begins ingesting files from the specified directories. Assumes that
     Logjam DOES NOT own `input_root` or `output_root` but also assumes that
     Logjam DOES own `scratch_space` and `history_file`.
     """
@@ -147,15 +139,6 @@
             continue                                    # skip, haven't reached last_path
         
         entity = entities[e]
-=======
-def ingest_log_files(input_root, output_root, scratch_space):
-    """
-    Begins ingesting files from the specified directories. Assumes that
-    Logjam DOES NOT own `input_root` or `output_root` but also assumes that
-    Logjam DOES own `scratch_space`.
-    """
-    for entity in os.listdir(input_root):
->>>>>>> 80aa7f5e
         full_path = os.path.join(input_root,entity)
         if os.path.isdir(full_path) and entity != ".DS_Store":
             searchAnInspectionDirectory(scan, full_path, output_root, scratch_space)
@@ -170,18 +153,7 @@
     return
 
 
-<<<<<<< HEAD
-"""
-Recursively go through directories to find log files. If compressed, then we need
-to unzip/unpack them. Possible file types include: .zip, .gzip, .tar, .tgz, and .7z
-start : string
-    the start of the file path to traverse
-depth : string
-    the sub-directories and sub-files associated with this directory
-"""
 def searchAnInspectionDirectory(scan, start, output_root, scratch_space, depth=None, caseNum=None):
-=======
-def searchAnInspectionDirectory(start, output_root, scratch_space, depth=None, caseNum=None):
     """
     Recursively go through directories to find log files. If compressed, then we need
     to unzip/unpack them. Possible file types include: .zip, .gzip, .tar, .tgz, and .7z
@@ -190,7 +162,6 @@
     depth : string
         the sub-directories and sub-files associated with this directory
     """
->>>>>>> 80aa7f5e
     if graceful_abort:
         return
 
@@ -323,27 +294,6 @@
     return
 
 
-<<<<<<< HEAD
-"""
-Gets the category for this file based on path
-path : string
-    the path for which to get a category
-filename : string
-    the file's name
-"""
-=======
-def updateToErrorFlag(path):
-    """
-    Updates a previously logged entry to have an error flag
-    path : string
-        the file path to update in the database
-    """
-    cursor.execute(''' UPDATE paths SET flag = ? WHERE path = ?''', (1, path,))
-    connection.commit()
-    logging.debug("Flagging " + path)
-
-
->>>>>>> 80aa7f5e
 def getCategory(path):
     """
     Gets the category for this file based on path
@@ -383,30 +333,6 @@
         caseNum = caseNum.group()
     return caseNum
 
-<<<<<<< HEAD
-=======
-
-def initDatabase(db_file):
-    """ Creates and initializes database for storing filepaths to prevent duplicates """
-    global connection
-    global cursor
-
-    sql_table = """ CREATE TABLE IF NOT EXISTS paths (
-                           path text,
-                           flag integer,
-                           category text,
-                           timestamp float
-                        ); """
-
-    try:
-        connection = sqlite3.connect(db_file)
-        cursor = connection.cursor()
-        cursor.execute(sql_table)
-    except Error as e:
-        logging.critical(str(e))
-        raise e
->>>>>>> 80aa7f5e
-
 
 if __name__ == "__main__":
     main()
