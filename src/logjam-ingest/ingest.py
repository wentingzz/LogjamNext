--- conflicted
+++ resolved
@@ -109,12 +109,7 @@
     logging.basicConfig(format=log_format, datefmt="%Y-%m-%d %H:%M:%S", level=args.log_level)
 
     # Should not allow configuration of intermediate directory
-<<<<<<< HEAD
-    categ_dir = os.path.join(intermediate_dir, "logjam-categories")
     history_dir = os.path.join(intermediate_dir, "scan-history")
-=======
-    history_file = os.path.join(intermediate_dir, "scan-history.txt")
->>>>>>> c97a345b
 
     es_logger = logging.getLogger('elasticsearch')
     es_logger.setLevel(logging.WARNING)
@@ -141,11 +136,7 @@
     try:
         # Ingest the directories
         logging.debug("Ingesting %s", args.ingestion_directory)
-<<<<<<< HEAD
-        ingest_log_files(args.ingestion_directory, categ_dir, scratch_dir, history_dir, es)
-=======
-        ingest_log_files(args.ingestion_directory, scratch_dir, history_file, es)
->>>>>>> c97a345b
+        ingest_log_files(args.ingestion_directory, scratch_dir, history_dir, es)
         if graceful_abort:
             logging.info("Graceful abort successful")
         else:
@@ -159,11 +150,7 @@
         utils.delete_directory(scratch_dir)         # always delete scratch_dir
 
 
-<<<<<<< HEAD
-def ingest_log_files(input_dir, categ_dir, scratch_dir, history_dir, es = None):
-=======
-def ingest_log_files(input_dir, scratch_dir, history_file, es = None):
->>>>>>> c97a345b
+def ingest_log_files(input_dir, scratch_dir, history_dir, es = None):
     """
     Begins ingesting files from the specified directories. Assumes that
     Logjam DOES NOT own `input_dir` or `categ_dir` but also assumes that
