"""
@author Wenting Zheng
This file is to process, and index files to Elasticsearch
"""
import os
import time
import shutil
import logging

import elasticsearch
from elasticsearch import Elasticsearch, helpers


INDEX_NAME = "logjam"

# Valid extensions to ingest
validExtensions = [".txt", ".log"]
# Valid extentionless files used in special cases
validFiles = ["syslog", "messages", "system_commands"]


def stash_node_in_elk(fullPath, caseNum, categDirRoot, is_owned, es = None):
    """ Stashes a node in ELK stack;
    fullPath : string
        absolute path of the node
    caseNum : string
        StorageGRID case number for this file
    categDirRoot : string
        directory to stash the file into for Logstash
    is_owned : boolean
        indicates whether the Logjam system owns this file (i.e. can move/delete it)
    es: Elasticsearch
        Elasticsearch instance
    """
    assert caseNum != None, "Null reference"
    assert caseNum != "0", "Not a valid case number: "+caseNum
    timespan = os.path.basename(fullPath)
    nodeName = os.path.basename(os.path.dirname(fullPath))
    gridId = os.path.basename(os.path.dirname(os.path.dirname(fullPath)))
    storageGridVersion = get_storage_grid_version(os.path.join(fullPath, 'system_commands'))
    #TODO platform type
    platform = get_platform(None)
    if not os.path.exists(categDirRoot):
        os.makedirs(categDirRoot)
    timestamp = int(round(time.time() * 1000))  # Epoch milliseconds
    basename = "-".join([caseNum, nodeName, timespan, storageGridVersion, str(timestamp)])
    node_dir = os.path.join(categDirRoot, basename)
    if not os.path.exists(node_dir):
        os.makedirs(node_dir)
    files = process_files_in_node(fullPath, node_dir, is_owned, [])
    if es:
        for file in files:
            try:
                success, _ = helpers.bulk(es, set_data(file, caseNum, nodeName, storageGridVersion, platform, timestamp), index=INDEX_NAME, doc_type='_doc')
                logging.debug("Indexed %s to Elasticsearch", fullPath)
            except elasticsearch.exceptions.ConnectionError:
<<<<<<< HEAD
                logging.warn("Connection error sending doc %s to elastic search (file too big?)", fullPath)
#                 try:
#                     es.index(index=INDEX_NAME, doc_type='_doc', body = fields)
#                     logging.debug("Indexed %s to Elasticsearch", fullPath)
#                 except elasticsearch.exceptions.ConnectionError:
#                     logging.warn("Connection error sending doc %s to elastic search (file too big?)", fullPath)

#     helpers.bulk(es, actions)
=======
                logging.critical("Connection error sending doc %s to elastic search (file too big?)", fullPath)
>>>>>>> cb51ae68

def set_data(file_path, caseNum, nodeName, storageGridVersion, platform, time):
    with open(file_path) as log_file:
        try:
            for line in log_file:
                yield {
                    '_source': {
                        'case': caseNum,
                        'node_name': nodeName,
                        'storagegrid_version': storageGridVersion,
                        'message': line,
                        'platform':platform,
                        'categorize_time': time
                    }
                }
        except UnicodeDecodeError:
            # Only supporting utf-8 for now. Skip others.
            logging.warning("Error reading %s. Non utf-8 encoding?", file_path)
            return


def process_files_in_node(src, des, is_owned, file_list):
    """ Finds all the files in the node; returns all the content as a array
    src : string
        absolute path of the node
    des : string
        will remove. absolute path of the logjam_categories folder
    is_owned : boolean
        indicates whether the Logjam system owns this file (i.e. can move/delete it)
    file_list: array of string
        array of the content. Each element is the content of a file in the node
    """
    for fileOrDir in os.listdir(src):
        fullFileOrDirPath = os.path.join(src, fileOrDir)
        filename, extension = os.path.splitext(fileOrDir)
        if os.path.isfile(fullFileOrDirPath) and (extension in validExtensions or filename in validFiles) and is_storagegrid(src, fileOrDir):
            # TODO: delete move/copy2
            if is_owned:
                try:
                    shutil.move(fullFileOrDirPath, os.path.join(des, filename))     # mv scratch space -> categ folder
                except (IOError) as e:
                    logging.critical("Unable to move file: %s", e)
                    raise e
            else:
                try:
                    shutil.copy2(fullFileOrDirPath, os.path.join(des, filename))    # cp input dir -> categ folder
                except (IOError) as e:
                    logging.critical("Unable to copy file: %s", e)
                    raise e
            file_list.append(fullFileOrDirPath)
        elif os.path.isdir(fullFileOrDirPath):
            process_files_in_node(fullFileOrDirPath, des, is_owned, file_list)
    return file_list


def stash_file_in_elk(fullPath, filenameAndExtension, caseNum, categDirRoot, is_owned, es = None):
    """ Stashes file in ELK stack; checks if duplicate, computes important
    fields like log category, and prepares for ingest by Logstash.
    fullPath : string
        absolute path of the file
    filenameAndExtension : string
        filename + extension of the file, precomputed before function call
    caseNum : string
        StorageGRID case number for this file
    categDirRoot : string
        directory to stash the file into for Logstash
    is_owned : boolean
        indicates whether the Logjam system owns this file (i.e. can move/delete it)
    es: Elasticsearch
        Elasticsearch instance
    """

    assert os.path.isfile(fullPath), "This is not a file: "+fullPath
    assert os.path.splitext(filenameAndExtension)[1] in validExtensions or os.path.splitext(filenameAndExtension)[0] in validFiles, "Not a valid file: "+filenameAndExtension

    # Log in the database and copy to the appropriate logjam category
    assert caseNum != None, "Null reference"
    assert caseNum != "0", "Not a valid case number: "+caseNum

    if not os.path.exists(categDirRoot):
        os.makedirs(categDirRoot)

    case_dir = os.path.join(categDirRoot, caseNum)
    if not os.path.exists(case_dir):
        os.makedirs(case_dir)

    categDirPath = os.path.join(categDirRoot, caseNum, filenameAndExtension)

    if is_owned:
        try:
            shutil.move(fullPath, categDirPath)     # mv scratch space -> categ folder
        except (IOError) as e:
            logging.critical("Unable to move file: %s", e)
            raise e
    else:
        try:
            shutil.copy2(fullPath, categDirPath)    # cp input dir -> categ folder
        except (IOError) as e:
            logging.critical("Unable to copy file: %s", e)
            raise e

    timestamp = int(round(time.time() * 1000))
    basename = "-".join([filenameAndExtension, str(timestamp)])
    categDirPathWithTimestamp = os.path.join(categDirRoot, caseNum, basename)

    if es:
        try:
            success, _ = helpers.bulk(es, set_data(fullPath, caseNum, 'unknown', 'unknown', 'unknown', timestamp), index=INDEX_NAME, doc_type='_doc')
            logging.debug("Indexed %s to Elasticsearch", fullPath)
        except elasticsearch.exceptions.ConnectionError:
<<<<<<< HEAD
            logging.warn("Connection error sending doc %s to elastic search (file too big?)", fullPath)
#         with open(, 'rb') as fp:
#             for line in fp:
#                 line = line.decode('utf-8', errors='ignore')
#                 fields = {
#                     'case': caseNum,
#                     'node_name': 'unknown',
#                     'storagegrid_version': 'unknown',
#                     'message': line,
#                     'platform':'unknown',
#                     'categorize_time': timestamp
#                 }
#                 try:
#                     es.index(index='logjam', doc_type='_doc', body = fields)
#                     logging.debug("Indexed %s to Elasticsearch", fullPath)
#                 except elasticsearch.exceptions.ConnectionError:
#                     logging.warn("Connection error sending doc %s to elastic search (file too big?)", fullPath)
=======
            logging.critical("Connection error sending doc %s to elastic search (file too big?)", fullPath)
>>>>>>> cb51ae68
    try:
        os.rename(categDirPath, categDirPathWithTimestamp)
    except (OSError, FileExistsError, IsADirectoryError, NotADirectoryError) as e:
        logging.critical("Unable to rename file: %s", e)
        raise e

    logging.debug("Renamed %s to %s", filenameAndExtension, categDirPathWithTimestamp)


    return

"""
Gets the version of the node from specified file
path: string
    the path of the specified file (usually the system_command file)
return: string
    the version if found. Otherwise, returns 'unknown'
"""
def get_storage_grid_version(path):
    try:
        searchfile = open(path, "r")
        for line in searchfile:
            if "storage-grid-release-" in line:
                searchfile.close()
                return line[21: -1]
        searchfile.close()
        return 'unknown'
    except:
        return 'unknown'


# TODO: implementation
def get_platform(path):
    return 'unknown'

"""
Check if a file is StorageGRID file
"""
def is_storagegrid(fullpath, path):
    """
    Check if a file is StorageGRID file
    """
    if 'bycast' in path or 'bycast' in fullpath:
        return True

    try:
        with open(os.path.join(fullpath, path)) as searchfile:
            for line in searchfile:
                if "bycast" in line:
                    return True
    except Exception as e:
        logging.warning(str(e))
    return False
#         open(path, 'r').read().find('bycast')
<|MERGE_RESOLUTION|>--- conflicted
+++ resolved
@@ -54,18 +54,7 @@
                 success, _ = helpers.bulk(es, set_data(file, caseNum, nodeName, storageGridVersion, platform, timestamp), index=INDEX_NAME, doc_type='_doc')
                 logging.debug("Indexed %s to Elasticsearch", fullPath)
             except elasticsearch.exceptions.ConnectionError:
-<<<<<<< HEAD
-                logging.warn("Connection error sending doc %s to elastic search (file too big?)", fullPath)
-#                 try:
-#                     es.index(index=INDEX_NAME, doc_type='_doc', body = fields)
-#                     logging.debug("Indexed %s to Elasticsearch", fullPath)
-#                 except elasticsearch.exceptions.ConnectionError:
-#                     logging.warn("Connection error sending doc %s to elastic search (file too big?)", fullPath)
-
-#     helpers.bulk(es, actions)
-=======
                 logging.critical("Connection error sending doc %s to elastic search (file too big?)", fullPath)
->>>>>>> cb51ae68
 
 def set_data(file_path, caseNum, nodeName, storageGridVersion, platform, time):
     with open(file_path) as log_file:
@@ -176,27 +165,7 @@
             success, _ = helpers.bulk(es, set_data(fullPath, caseNum, 'unknown', 'unknown', 'unknown', timestamp), index=INDEX_NAME, doc_type='_doc')
             logging.debug("Indexed %s to Elasticsearch", fullPath)
         except elasticsearch.exceptions.ConnectionError:
-<<<<<<< HEAD
-            logging.warn("Connection error sending doc %s to elastic search (file too big?)", fullPath)
-#         with open(, 'rb') as fp:
-#             for line in fp:
-#                 line = line.decode('utf-8', errors='ignore')
-#                 fields = {
-#                     'case': caseNum,
-#                     'node_name': 'unknown',
-#                     'storagegrid_version': 'unknown',
-#                     'message': line,
-#                     'platform':'unknown',
-#                     'categorize_time': timestamp
-#                 }
-#                 try:
-#                     es.index(index='logjam', doc_type='_doc', body = fields)
-#                     logging.debug("Indexed %s to Elasticsearch", fullPath)
-#                 except elasticsearch.exceptions.ConnectionError:
-#                     logging.warn("Connection error sending doc %s to elastic search (file too big?)", fullPath)
-=======
             logging.critical("Connection error sending doc %s to elastic search (file too big?)", fullPath)
->>>>>>> cb51ae68
     try:
         os.rename(categDirPath, categDirPathWithTimestamp)
     except (OSError, FileExistsError, IsADirectoryError, NotADirectoryError) as e:
