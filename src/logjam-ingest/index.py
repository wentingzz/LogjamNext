--- conflicted
+++ resolved
@@ -49,28 +49,18 @@
         os.makedirs(node_dir)
     files = process_files_in_node(fullPath, node_dir, is_owned, [])
     if es:
-<<<<<<< HEAD
         for file in files:
             with open(file, 'rb') as fp:
                 try:
-                    success, _ = bulk(es, set_data(file, caseNum, nodeName, storageGridVersion, platform, time))
+                    success, _ = bulk(es, set_data(file, caseNum, nodeName, storageGridVersion, platform, time), index=INDEX_NAME, doc_type='_doc')
                     logging.debug("Indexed %s to Elasticsearch", fullPath)
                 except elasticsearch.exceptions.ConnectionError:
                     logging.warn("Connection error sending doc %s to elastic search (file too big?)", fullPath)
 #                 try:
-#                     es.index(index='logjam', doc_type='_doc', body = fields)
+#                     es.index(index=INDEX_NAME, doc_type='_doc', body = fields)
 #                     logging.debug("Indexed %s to Elasticsearch", fullPath)
 #                 except elasticsearch.exceptions.ConnectionError:
 #                     logging.warn("Connection error sending doc %s to elastic search (file too big?)", fullPath)
-    
-    
-=======
-        try:
-            es.index(index=INDEX_NAME, doc_type='_doc', body = fields, id=fullPath)
-            logging.debug("Indexed %s to Elasticsearch", fullPath)
-        except elasticsearch.exceptions.ConnectionError:
-            logging.warn("Connection error sending doc %s to elastic search (file too big?)", fullPath)
->>>>>>> 7c490761
     
 #     helpers.bulk(es, actions)
 
@@ -78,8 +68,6 @@
     for line in open(file_path):
         line = line.decode('utf-8', errors='ignore')
         yield {
-            '_index': 'logjam',
-            '_type': '_doc',
             '_source': {
                 'case': caseNum,
                 'node_name': nodeName,
@@ -174,30 +162,11 @@
     timestamp = int(round(time.time() * 1000))
     basename = "-".join([filenameAndExtension, str(timestamp)])
     categDirPathWithTimestamp = os.path.join(categDirRoot, caseNum, basename)
-
-<<<<<<< HEAD
-=======
-    fields = {
-        'case': caseNum,
-        'node_name': 'unknown',
-        #'category': category,
-        'storagegrid_version': 'unknown', 
-        'message': files,
-        'platform':'unknown',
-        'categorize_time': timestamp
-    }
-    if es:
-        try:
-            es.index(index=INDEX_NAME, doc_type='_doc', body = fields, id=fullPath)
-            logging.debug("Indexed %s to Elasticsearch", fullPath)
-        except elasticsearch.exceptions.ConnectionError:
-            logging.warn("Connection error sending doc %s to elastic search (file too big?)", fullPath)
->>>>>>> 7c490761
     
     if es:
         with open(fullPath, 'rb') as fp:
             try:
-                success, _ = bulk(es, set_data(fullPath, caseNum, 'unknown', 'unknown', 'unknown', timestamp))
+                success, _ = bulk(es, set_data(fullPath, caseNum, 'unknown', 'unknown', 'unknown', timestamp), index=INDEX_NAME, doc_type='_doc')
                 logging.debug("Indexed %s to Elasticsearch", fullPath)
             except elasticsearch.exceptions.ConnectionError:
                 logging.warn("Connection error sending doc %s to elastic search (file too big?)", fullPath)
