"""
@author Nathaniel Brooks

Tests the features found in the paths.py file.
"""


import unittest
import os
import time
import shutil
import tarfile
import stat
import gzip
import subprocess

import paths


CODE_SRC_DIR = os.path.dirname(os.path.realpath(__file__))
TEST_DATA_DIR = os.path.join(CODE_SRC_DIR, "test-data", "Paths")


class QuantumEntryTestCase(unittest.TestCase):
    """ Test case for the QuantumEntry object """
    
    def setUp(self):
        tmp_name = "-".join([self._testMethodName, str(int(time.time()))])
        self.tmp_dir = os.path.join(CODE_SRC_DIR, tmp_name)
        os.makedirs(self.tmp_dir)
        self.assertTrue(os.path.isdir(self.tmp_dir))
    
    def tearDown(self):
        shutil.rmtree(self.tmp_dir)
        self.assertTrue(not os.path.exists(self.tmp_dir))
    
    def test_init(self):
        entry = paths.QuantumEntry("/mnt/nfs", "2001387465/dir/dir/log.txt")
        self.assertEqual("/mnt/nfs", entry.srcpath)
        self.assertEqual("2001387465/dir/dir/log.txt", entry.relpath)
        self.assertEqual("/mnt/nfs/2001387465/dir/dir/log.txt", entry.abspath)
        self.assertEqual("/mnt/nfs/2001387465/dir/dir", entry.absdirpath)
        self.assertEqual("2001387465/dir/dir", entry.reldirpath)
        self.assertEqual("log.txt", entry.basename)
        self.assertEqual("log", entry.filename)
        self.assertEqual(".txt", entry.extension)
        
        entry = paths.QuantumEntry(".", "dir/dir/dir/")
        self.assertEqual(".", entry.srcpath)
        self.assertEqual("dir/dir/dir", entry.relpath)
        self.assertNotEqual("./dir/dir/dir", entry.abspath)     # can't know absolute path
        self.assertNotEqual("./dir/dir", entry.absdirpath)      # can't know absolute path
        self.assertEqual("dir/dir", entry.reldirpath)
        self.assertEqual("dir", entry.basename)
        self.assertEqual("dir", entry.filename)
        self.assertEqual("", entry.extension)
        
        entry = paths.QuantumEntry("./", "dir/dir/dir/")
        self.assertEqual(".", entry.srcpath)
        self.assertEqual("dir/dir/dir", entry.relpath)
        self.assertNotEqual("./dir/dir/dir", entry.abspath)     # can't know absolute path
        self.assertNotEqual("./dir/dir", entry.absdirpath)      # can't know absolute path
        self.assertEqual("dir/dir", entry.reldirpath)
        self.assertEqual("dir", entry.basename)
        self.assertEqual("dir", entry.filename)
        self.assertEqual("", entry.extension)
        
        entry = paths.QuantumEntry("/", "dir/dir")
        self.assertEqual("/", entry.srcpath)
        self.assertEqual("dir/dir", entry.relpath)
        self.assertEqual("/dir/dir", entry.abspath)
        self.assertEqual("/dir", entry.absdirpath)
        self.assertEqual("dir", entry.reldirpath)
        self.assertEqual("dir", entry.basename)
        self.assertEqual("dir", entry.filename)
        self.assertEqual("", entry.extension)
        
        entry = paths.QuantumEntry("/", "./dir/dir")
        self.assertEqual("/", entry.srcpath)
        self.assertEqual("./dir/dir", entry.relpath)
        self.assertEqual("/dir/dir", entry.abspath)
        self.assertEqual("/dir", entry.absdirpath)
        self.assertEqual("./dir", entry.reldirpath)
        self.assertEqual("dir", entry.basename)
        self.assertEqual("dir", entry.filename)
        self.assertEqual("", entry.extension)
        
        entry = paths.QuantumEntry("/mnt/", "../dir/dir/")
        self.assertEqual("/mnt", entry.srcpath)
        self.assertEqual("../dir/dir", entry.relpath)
        self.assertEqual("/dir/dir", entry.abspath)
        self.assertEqual("/dir", entry.absdirpath)
        self.assertEqual("../dir", entry.reldirpath)
        self.assertEqual("dir", entry.basename)
        self.assertEqual("dir", entry.filename)
        self.assertEqual("", entry.extension)
        
        try:
            entry = paths.QuantumEntry("/", "/dir/dir")
            self.fail()
        except AssertionError:
            pass                                                # no leading / on rel
    
    def test_eq(self):
        entry = paths.QuantumEntry("/mnt/nfs/", "2008938201/log.txt")
        self.assertEqual(paths.QuantumEntry("/mnt/nfs/", "2008938201/log.txt"), entry)
        self.assertEqual(paths.QuantumEntry("/mnt/nfs", "2008938201/log.txt"), entry)
        self.assertTrue(paths.QuantumEntry("/mnt/nfs/", "2008938201/log.txt") == entry)
        self.assertTrue(paths.QuantumEntry("/mnt/nfs", "2008938201/log.txt") == entry)
        
        self.assertNotEqual(paths.QuantumEntry("/mnt/nfs/", "2008938201/"), entry)
        self.assertNotEqual(paths.QuantumEntry("/mnt/nfs", "2008938201"), entry)
        self.assertFalse(paths.QuantumEntry("/mnt/nfs/", "2008938201/") == entry)
        self.assertFalse(paths.QuantumEntry("/mnt/nfs", "2008938201") == entry)
    
    def test_truediv(self):
        entry = paths.QuantumEntry("/", "dir/dir")
        self.assertEqual(paths.QuantumEntry("/", "dir/dir/dir"), entry / "dir")
        self.assertEqual(paths.QuantumEntry("/", "dir/dir/a/b/c"), entry / "a/b/c/")
        self.assertEqual(paths.QuantumEntry("/", "dir/dir/a/b/c/"), entry / "a/b/c")
        self.assertEqual(paths.QuantumEntry("/", "dir/dir/a/b/c"), entry / "a/b/c")
        self.assertEqual(paths.QuantumEntry("/", "dir/dir"), entry)
    
    def test_itruediv(self):
        entry = paths.QuantumEntry("/", "./")
        self.assertEqual(".", entry.relpath)
        
        entry /= "dir/dir/"
        self.assertEqual("./dir/dir", entry.relpath)
        
        entry /= "../tmp"
        self.assertEqual("./dir/dir/../tmp", entry.relpath)
        self.assertEqual("/dir/tmp", entry.abspath)
    
    def test_filename(self):
        entry = paths.QuantumEntry("/", "dir/dir")
        self.assertEqual("dir", entry.filename)
        
        entry = paths.QuantumEntry("/", "txt.txt.txt")
        self.assertEqual("txt.txt", entry.filename)
        
        entry = paths.QuantumEntry("/", "dir/dir/file.q")
        self.assertEqual("file", entry.filename)
        
        entry = paths.QuantumEntry("/", "dir/dir/file.zip.gz.jpg")
        self.assertEqual("file.zip.gz", entry.filename)
        
        entry = paths.QuantumEntry("/", "dir/.git")
        self.assertEqual(".git", entry.filename)
<<<<<<< HEAD
=======
        
        entry = paths.QuantumEntry("/tmp", "")
        self.assertEqual("", entry.filename)
>>>>>>> 91b33422
    
    def test_extension(self):
        entry = paths.QuantumEntry("/", "dir/dir")
        self.assertEqual("", entry.extension)
        
        entry = paths.QuantumEntry("/", "dir/dir/")
        self.assertEqual("", entry.extension)
        
        entry = paths.QuantumEntry("/", ".git")
        self.assertEqual("", entry.extension)
        
        entry = paths.QuantumEntry("/", ".git/")
        self.assertEqual("", entry.extension)
        
        entry = paths.QuantumEntry("/", ".git/dir")
        self.assertEqual("", entry.extension)
        
        entry = paths.QuantumEntry("/", ".git/dir/")
        self.assertEqual("", entry.extension)
        
        entry = paths.QuantumEntry("/", "john.smith/dir")
        self.assertEqual("", entry.extension)
        
        entry = paths.QuantumEntry("/", "john.smith/dir/")
        self.assertEqual("", entry.extension)
        
        entry = paths.QuantumEntry("/", "log.txt")
        self.assertEqual(".txt", entry.extension)
        
        entry = paths.QuantumEntry("/", "log.txt/")
        self.assertEqual(".txt", entry.extension)
        
        entry = paths.QuantumEntry("/", ".dir/dir.dir.dir/")
        self.assertEqual(".dir", entry.extension)
        
        entry = paths.QuantumEntry("/", ".dir/dir.dir.dir/.dir")
        self.assertEqual("", entry.extension)
        
        entry = paths.QuantumEntry("/", ".dir/dir.tar.gz")
        self.assertEqual(".gz", entry.extension)
        
        entry = paths.QuantumEntry("/tmp", "")
        self.assertEqual("", entry.extension)
    
    def test_exists(self):
        entry = paths.QuantumEntry(self.tmp_dir, str(int(time.time())))
        self.assertFalse(entry.exists())
        self.assertFalse(entry.is_dir())
        self.assertFalse(entry.is_file())
    
    def test_exists_in(self):
        dir1 = paths.QuantumEntry(self.tmp_dir, str(int(time.time())))
        self.assertFalse(dir1.exists())
        os.makedirs(dir1.abspath)
        self.assertTrue(dir1.exists())
        
        dir2 = paths.QuantumEntry(self.tmp_dir, str(int(time.time())+1000))
        self.assertFalse(dir2.exists())
        os.makedirs(dir2.abspath)
        self.assertTrue(dir2.exists())
        
        entry1 = paths.QuantumEntry(dir1.abspath, "file.txt")
        entry2 = paths.QuantumEntry(dir2.abspath, "file.txt")
        self.assertFalse(entry1.exists())
        self.assertFalse(entry2.exists())
        self.assertFalse(entry1.exists_in(entry2.srcpath))
        self.assertFalse(entry2.exists_in(entry1.srcpath))
        
        open(entry1.abspath, "a").close()
        self.assertTrue(entry1.exists())
        self.assertFalse(entry2.exists())
        self.assertFalse(entry1.exists_in(entry2.srcpath))
        self.assertTrue(entry2.exists_in(entry1.srcpath))
        
        open(entry2.abspath, "a").close()
        self.assertTrue(entry1.exists())
        self.assertTrue(entry2.exists())
        self.assertTrue(entry1.exists_in(entry2.srcpath))
        self.assertTrue(entry2.exists_in(entry1.srcpath))
    
    def test_is_dir(self):
        folder_path = os.path.join(self.tmp_dir, "folder")
        os.makedirs(folder_path)
        self.assertTrue(os.path.exists(folder_path))
        self.assertTrue(os.path.isdir(folder_path))
        
        entry = paths.QuantumEntry(self.tmp_dir, "folder")
        self.assertTrue(entry.exists())
        self.assertTrue(entry.is_dir())
        self.assertFalse(entry.is_file())
    
    def test_is_file(self):
        file_path = os.path.join(self.tmp_dir, "log.txt")
        open(file_path, "a").close()
        self.assertTrue(os.path.exists(file_path))
        self.assertTrue(os.path.isfile(file_path))
        
        entry = paths.QuantumEntry(self.tmp_dir, "log.txt")
        self.assertTrue(entry.exists())
        self.assertFalse(entry.is_dir())
        self.assertTrue(entry.is_file())
    

<|MERGE_RESOLUTION|>--- conflicted
+++ resolved
@@ -147,12 +147,9 @@
         
         entry = paths.QuantumEntry("/", "dir/.git")
         self.assertEqual(".git", entry.filename)
-<<<<<<< HEAD
-=======
         
         entry = paths.QuantumEntry("/tmp", "")
         self.assertEqual("", entry.filename)
->>>>>>> 91b33422
     
     def test_extension(self):
         entry = paths.QuantumEntry("/", "dir/dir")
