"""
@author Jeremy Schmidt
@author Nathaniel Brooks

Unit tests for top-level ingestion script
"""


import os
import shutil
import time
import unittest
import sqlite3

import ingest


code_src_dir = os.path.dirname(os.path.realpath(__file__))


class TestIngest(unittest.TestCase):
    """
    Test case class for ingest unit tests
    """

    data_dir = os.path.join(code_src_dir, "test-data")

    def setUp(self):
        tmp_name = "-".join([self._testMethodName, str(int(time.time()))])
        self.tmp_dir = os.path.join(code_src_dir, tmp_name)
        os.mkdir(self.tmp_dir)

    def tearDown(self):
        shutil.rmtree(self.tmp_dir)


    def test_match_category(self):
        """ Test that expected categories are matched from file paths """
        # Map sample paths to their "correct" answer
        test_paths = [
            ("scratch_space/950284-vhamemimmgws01-20130713153017-20130713160517/950284/"
             "vhamemimmgws01/20130713153017-20130713160517/mandatory_files/bycast.log", "bycast"),

            ("logjam/scratch_space/950194-vhairoimmsn02-20140520230753-20140520234253/950194/"
             "vhairoimmsn02/20140520230753-20140520234253/mandatory_files/"
             "servermanager.log", "server_manager"),

            ("logjam/scratch_space/950194-vhairoimmsn02-20140520230753-20140520234253/950194/"
             "vhairoimmsn02/20140520230753-20140520234253/system_commands", "system_commands"),

            ("logjam/scratch_space/950194-vhairoimmsn02-20140520215500-20140520231300/950194/"
             "vhairoimmsn02/20140520215500-20140520231300", "other"),

            ("asdf123.log", "other"),

            ("logjam/scratch_space/950166-vhanflimmcn10-20140717025500-20140717040000/950166/"
             "vhanflimmcn10/20140717025500-20140717040000/mandatory_files/messages", "messages"),
            ]

        for path, correct_category in test_paths:
            self.assertEqual(ingest.getCategory(path), correct_category)

    def test_identify_casenum(self):
        """ Test that we can properly identify directories with 10-digit case numbers """

        # Dummy paths based on real inputs. These are not read or written to.
        valid_paths = [
            "/mnt/nfs/storagegrid-01/2004144146",
            "/mnt/nfs/01/2004436294",
            "/mnt/nfs/2004913956",
            ]
        for path in valid_paths:
            case_num = ingest.getCaseNumber(path)
            self.assertNotEqual(case_num, "0", "Case number was zero for valid path %s" % path)

        invalid_paths = [
            "asdfasdf",
            "/",
            "/mnt/nfs/12345",
            ]
        for path in invalid_paths:
            case_num = ingest.getCaseNumber(path)
            self.assertEqual(case_num, "0", "Case number provided for bad folder path %s" % path)

    def test_basic_ingest(self):
        """ Run the full ingest process on a simple set of inputs """
        # Establish paths under the test's temp directory
        input_dir = os.path.join(self.data_dir, "TestInputDir01")
        categ_dir = os.path.join(self.tmp_dir, "categories")
        scratch_dir = os.path.join(self.tmp_dir, "scratch")
<<<<<<< HEAD
        history_dir = os.path.join(self.tmp_dir, "history")

        # Run ingest on sample data
        ingest.ingest_log_files(input_dir, categ_dir, scratch_dir, history_dir)
        
        expected_structure = {
            "2001872931" :
            {
                "lumberjack",
                "servermanager",
                "system_commands"
            },
            
            "2001901245" :
            {
                "bycast.log"
            }
        }   
        
        def is_correct_structure(dir_path, dct):
            ans = True
            
            for entity in os.listdir(dir_path):                     # each entity in dir
                token = next((t for t in dct if t in entity), None) # token within entity
                self.assertTrue(token != None)
                
                full_path = os.path.join(dir_path, entity)
                if os.path.isdir(full_path):
                    ans = is_correct_structure(full_path, dct[token]) and ans
            
            return ans                                              # recurse backwards
        
        self.assertTrue(is_correct_structure(categ_dir, expected_structure))
=======
        history_file = os.path.join(self.tmp_dir, "history.txt")
        
        for (basepath, dirs, files) in os.walk(input_dir):          # make files old
            for file in files:
                os.utime(os.path.join(basepath,file), times=(time.time(),0))

        # Run ingest on sample data
        ingest.ingest_log_files(input_dir, scratch_dir, history_file)

        # TODO: Verify ingest worked now that category folders are gone
>>>>>>> c97a345b
<|MERGE_RESOLUTION|>--- conflicted
+++ resolved
@@ -88,49 +88,13 @@
         input_dir = os.path.join(self.data_dir, "TestInputDir01")
         categ_dir = os.path.join(self.tmp_dir, "categories")
         scratch_dir = os.path.join(self.tmp_dir, "scratch")
-<<<<<<< HEAD
         history_dir = os.path.join(self.tmp_dir, "history")
 
-        # Run ingest on sample data
-        ingest.ingest_log_files(input_dir, categ_dir, scratch_dir, history_dir)
-        
-        expected_structure = {
-            "2001872931" :
-            {
-                "lumberjack",
-                "servermanager",
-                "system_commands"
-            },
-            
-            "2001901245" :
-            {
-                "bycast.log"
-            }
-        }   
-        
-        def is_correct_structure(dir_path, dct):
-            ans = True
-            
-            for entity in os.listdir(dir_path):                     # each entity in dir
-                token = next((t for t in dct if t in entity), None) # token within entity
-                self.assertTrue(token != None)
-                
-                full_path = os.path.join(dir_path, entity)
-                if os.path.isdir(full_path):
-                    ans = is_correct_structure(full_path, dct[token]) and ans
-            
-            return ans                                              # recurse backwards
-        
-        self.assertTrue(is_correct_structure(categ_dir, expected_structure))
-=======
-        history_file = os.path.join(self.tmp_dir, "history.txt")
-        
         for (basepath, dirs, files) in os.walk(input_dir):          # make files old
             for file in files:
                 os.utime(os.path.join(basepath,file), times=(time.time(),0))
+        
+        # Run ingest on sample data
+        ingest.ingest_log_files(input_dir, scratch_dir, history_dir)
 
-        # Run ingest on sample data
-        ingest.ingest_log_files(input_dir, scratch_dir, history_file)
-
-        # TODO: Verify ingest worked now that category folders are gone
->>>>>>> c97a345b
+        # TODO: Verify ingest worked now that category folders are gone