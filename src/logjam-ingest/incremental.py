"""
@author Nathaniel Brooks

Utility file for incremental scanning.
"""


import os
import time
import unzip

import paths


seconds_between_automatic_history_updates = 120


class TimePeriod:
    """
    Represents a period in time defined by a start and stop time. These start
    and stop times are measured in integer seconds since the 'epoch'. On Unix this
    is 1970, 00:00:00 (UTC). Designed to be immutable.
    """

    def __init__(self, start, stop):
        """ Construct TimePeriod with designated start & stop time. """
        assert start < stop, "Start time must be before stop time"

        self._start = int(start)
        self._stop = int(stop)

    def __eq__(self, other):
        """ Returns whether two TimePeriods are equal. """
        if not isinstance(other, TimePeriod):
            raise NotImplementedError("Can only compare TimePeriod")

        return self._start == other._start and self._stop == other._stop

    def __str__(self):
        """ Returns a readable string representation of this object. """
        return ' '.join([str(self._start), str(self._stop)])

    def __contains__(self, new_time):
        """ Checks if new time is in the period [start, stop). """
        new_time = int(new_time)
        return self._start <= new_time and new_time < self._stop

    @property
    def start(self):
        """ Getter property for start """
        return self._start

    @property
    def stop(self):
        """ Getter property for stop """
        return self._stop

    @classmethod
    def ancient_history(cls):
        """
        Returns a timestamp in ancient history, which for the purposes of
        this program is the date 1900-01-01
        """
        seconds_in_minute = 60
        seconds_in_hour = 60 * seconds_in_minute
        seconds_in_day = 24 * seconds_in_hour
        seconds_in_year = 365 * seconds_in_day
        return 0 - 70 * seconds_in_year             # 70 years before 'epoch' (Jan 1900)


class ScanRecord:
    """
    Simple record for storing the scan's time period (start + stop), input
    directory, and last searched path. Designed to be immutable.
    """

    @classmethod
    def from_str(cls, line):
        """
        Builds a ScanRecord from a string representation of a ScanRecord.
        This operation is the opposite of the `__str__` method.
        """
        assert isinstance(line, str)
        assert len(line) > 0, "Should not be an empty string"

        space_tokens = line.split(' ')
        assert len(space_tokens) >= 4, "Should be at least 4 separate tokens"

        start = int(space_tokens[0])
        stop = int(space_tokens[1])

        quote_tokens = line.split('"')
        assert len(quote_tokens) == 5, "Should be exactly 5 tokens upon split"

        input_dir = quote_tokens[1]
        assert len(input_dir) > 0, "Input directory should be given"

        last_path = quote_tokens[3]

        return ScanRecord(start, stop, input_dir, last_path)

    def __init__(self, start, stop, input_dir, last_path):
        """ Constructs a ScanRecord by just copying parameters given """
        assert len(input_dir) > 0, "Input directory cannot be empty"
        assert isinstance(last_path, str)

        self._time_period = TimePeriod(start, stop)
        self._input_dir = input_dir
        self._last_path = last_path

    def __eq__(self, other):
        """ Returns whether two ScanRecords are equal. """
        if not isinstance(other, ScanRecord):
            raise NotImplementedError("Can only compare ScanRecord")

        return self._time_period == other._time_period and \
            self._input_dir == other._input_dir and \
            self._last_path == other._last_path

    def __str__(self):
        """
        Returns a string representation of the ScanRecord. Each field is
        separated by a single space.
        """
        time = str(self._time_period)
        input = '"' + str(self._input_dir) + '"'
        last = '"' + str(self._last_path) + '"'
        return ' '.join([time, input, last])

    def is_complete(self):
        """
        Checks to see if this record represents a complete scan. A complete
        scan is denoted by a scan with no last path.
        """
        return len(self._last_path) == 0

    @property
    def time_period(self):
        """ Getter property for time_period """
        return self._time_period

    @property
    def input_dir(self):
        """ Getter property for input_dir """
        return self._input_dir

    @property
    def last_path(self):
        """ Getter property for last_path """
        return self._last_path


class Scan:
    """ Represents an active scan of the input directory. """

    def __init__(self, input_dir, history_dir, scratch_dir):
        """ Constructs a Scan which operates on the given input directory. """
        assert os.path.exists(input_dir), "File path must exist"

        self.safe_time = int(time.time()) - 6 * 60  # 6 minutes before current time
        self.input_dir = input_dir                  # these 5 fields immutable after init
        self.history_dir = history_dir
<<<<<<< HEAD
        self.history_active_file = os.path.join(history_dir, history_active_file)
        self.history_log_file = os.path.join(history_dir, history_log_file)
        scratch_dir = os.path.abspath(scratch_dir)  # force absolute
=======
        self.history_active_file = os.path.join(history_dir, "scan-history-active.txt")
        self.history_log_file = os.path.join(history_dir, "scan-history-log.txt")
>>>>>>> bc7a5462
        os.makedirs(scratch_dir, exist_ok=True)     # makes dirs if they don't exist
        self.scratch_dir = scratch_dir              # will own subdirectories for R/W

        self.last_path = ""
        self.last_history_update = TimePeriod.ancient_history()

        self.time_period = TimePeriod(TimePeriod.ancient_history(), self.safe_time)
        
        file_exists = os.path.exists(self.history_active_file)
        if file_exists and os.stat(self.history_active_file).st_size != 0:
            last_scan = extract_last_scan_record(self.history_active_file)
            self._update_from_scan_record(last_scan)# update from previous scans
        
        os.makedirs(self.history_dir, exist_ok=True)# make sure history dir is ready
        open(self.history_active_file, 'a').close() # make sure active file is ready
        open(self.history_log_file, 'a').close()    # make sure log file is ready

    def _update_from_scan_record(self, scan_record):
        """
        Updates the Scan by inspecting the last ScanRecord. If the ScanRecord
        was not completed, adopt the old ScanRecord's time period. If the ScanRecord
        did complete, new period is from the stop of the last ScanRecord to the
        closest safe time (defined as 6 minutes before the current time, to allow
        for safe updates of the modification time on directories).
        """
        assert not self._is_closed(), "Scan was internally closed"
        assert scan_record.input_dir == self.input_dir, "Input directories must match"

        if scan_record.is_complete():               # completed, new period = then -> safe
            new_start = min(scan_record.time_period.stop, self.safe_time-1)
            new_stop = self.safe_time
            self.time_period = TimePeriod(new_start, new_stop)
            self.last_path = ""
        else:                                       # didn't finish, adopt old period
            self.time_period = scan_record.time_period
            self.last_path = scan_record.last_path

        assert self.time_period.stop <= self.safe_time, "Must remain within safe time"

    def _to_scan_record(self):
        """ Returns a ScanRecord representing this Scan at a moment in time """
        assert not self._is_closed(), "Scan was internally closed"

        return ScanRecord(
            self.time_period.start,
            self.time_period.stop,
            self.input_dir,
            self.last_path)

    def just_scanned_this_entry(self, entry):
        """
        Caller just scanned the given entry, so update the internal last
        scanned path variable and possibly write the file to our history file if
        enough time has passed.
        """
        assert not self._is_closed(), "Scan was internally closed"

        self.last_path = entry.relpath              # trust caller to provide valid entry

        self._save_state_to_file(force_save=False)

    def should_consider_entry(self, entry):
        """
        Checks to see if the file denoted by path would be considered for this
        scan over the given time period.
        """
        assert not self._is_closed(), "Scan was internally closed"
        assert entry.exists(), "Entry should exist on system"
        if entry.is_dir():
            return True

        modification_time = os.path.getmtime(entry.abspath)
        return modification_time in self.time_period

    def list_unscanned_entries(self, dir):
        """ Returns generator that yields unscanned entries, just forwards arguments """
        return list_unscanned_entries(dir, self.last_path)

    def complete_scan(self):
        """
        Completes the scan, writing out information to the history files
        to show that the scan was completed.
        """
        assert not self._is_closed(), "Scan was internally closed"

        self.last_path = ""

        self._save_state_to_file(force_save=True)

        self._close()                           # internally close the Scan

    def premature_exit(self):
        """
        Program needs to halt the scan prematurely. Write out information
        to history files so that it can hopefully be picked up next time.
        """
        assert not self._is_closed(), "Scan was internally closed"

        if self.last_path == "":                # no successfully scanned paths so far
            self.input_dir = None               # internally close the Scan
            return                              # don't write to history, nothing scanned

        self._save_state_to_file(force_save=True)

        self._close()                           # internally close the Scan
    
    def _close(self):
        """ Internally closes the Scan by nullifying input_dir """
        assert not self._is_closed(), "Scan was internally closed"
        
        self.input_dir = None                   # nullify always valid input_dir
    
    def _is_closed(self):
        """ Checks to see if the Scan is internally closed """
        return self.input_dir == None           # input_dir always valid, must have closed
    
    def _save_state_to_file(self, *, force_save=False):
        """
        Attempts to save the state of this Scan object to the appropriate
        history files, with the active getting the current state and the log
        getting all the past states. If the parameter force_save is not specified
        then the state is only saved after a certain time limit has passed.
        """
        assert not self._is_closed(), "Scan was internally closed"
        
        cur_time = int(time.time())

        if not force_save and cur_time-self.last_history_update <= seconds_between_automatic_history_updates:
            return
        
        new_record = self._to_scan_record()
        assert new_record.is_complete() == (self.last_path == ""), "Bad completion status"
        
        append_scan_record(self.history_log_file, new_record)
        overwrite_scan_record(self.history_active_file, new_record)
        self.last_history_update = cur_time


def list_unscanned_entries(dir, last_path):
    """
    Returns a generator that yields each entry in the directory that
    has not been scanned. An entry is determined to have been scanned if
    it should have been considered before the `last_path` based ONLY on its relative
    path. To determine if a path shoudl be considered first, it is sorted in
    alphabetically DESCENDING order (Z -> A). This has the side effect of making
    longer child paths appear before parent paths (since they will be scanned first).
    Allows this function to determine a single total order for recursive scanning;
    search every path in reverse alphabetical order, starting from child
    entries to parent entries.
    """
    assert isinstance(dir, paths.QuantumEntry)
    assert isinstance(last_path, str)
    #print("Searching \"", dir.relpath, "\" given last path \"", last_path, "\"")
                                            # list of all entries in alphabetical order
    entry_names = sorted_recursive_order(os.listdir(dir.abspath))
    
    for e in range(len(entry_names)):       # iterate in order
        entry = dir/entry_names[e]          # find entry
        
        if last_path == "":
            #print("Returning",entry.relpath)
            yield dir/entry_names[e]        # yields new QuantumEntry w/ unscanned path
            continue                        # valid entry, no last_path = nothing scanned
        
        if e+1 != len(entry_names) and (dir/entry_names[e+1]).relpath >= last_path:
            #print("Skipping",entry.relpath)
            continue                        # skip entry, next path still before last_path
            
        if (dir/entry_names[e]).relpath >= last_path:
            #print("Skipping",entry.relpath)
            continue                        # skip entry, it is still before the last_path
        
        if True:
            #print("Returning",entry.relpath)
            yield dir/entry_names[e]        # yields new QuantumEntry w/ unscanned path
            continue                        # valid entry, found correct insert loc


def sorted_recursive_order(entry_names):
    """
    Sorts the list of entry names in recursive order. Recursive order is
    defined as reverse alphabetical with directories listed immediately after
    their children.
    """
    assert not next((True for entry_name in entry_names if entry_name.endswith("/")), False),\
        "Use normal dir representation, no slash at the end!"
    
    entry_names = [entry_name+"/" for entry_name in entry_names]
    entry_names = sorted(entry_names, reverse=True)
    entry_names = [entry_name[:-1] for entry_name in entry_names]
    return entry_names


def extract_last_scan_record(path):
    """
    Reads the last successful scan information from the scan history
    file denoted by the path and returns the information in a ScanRecord.
    """
    assert os.path.exists(path), "File path should exist"
    assert os.stat(path).st_size > 0, "File must contain at least one record"

    with open(path, "r") as file_stream:
        last_line = file_stream.readlines()[-1]
        return ScanRecord.from_str(last_line)


def overwrite_scan_record(path, scan_record):
    """
    Overwrites the file denoted by path and records the the new scan in the
    file. The scan time period (start & stop), input directory, and last searched
    path are written as a single line to the file.
    """
    assert os.path.exists(path), "File path should exist"
    
    with open(path, "w") as file:
        file.write(str(scan_record)+"\n")


def append_scan_record(path, scan_record):
    """
    Writes successful scan information to the scan history file denoted by
    the path. The scan time period (start & stop), input directory, and last searched
    path are written as a single line to the file.
    """
    assert os.path.exists(path), "File path should exist"

    with open(path, "a") as file:
        file.write(str(scan_record)+"\n")

class WorkerScan(Scan):
    def __init__(self, input_dir, history_dir, scratch_dir, history_active_file, history_log_file, safe_time):
        """ Constructs a WorkerScan which operates on the given input directory. """
        assert os.path.exists(input_dir), "File path must exist"

        self.safe_time = safe_time
        self.input_dir = input_dir                  # these 6 fields immutable after init
        self.history_dir = history_dir
        self.history_active_file = os.path.join(history_dir, history_active_file)
        self.history_log_file = os.path.join(history_dir, history_log_file)
        os.makedirs(scratch_dir, exist_ok=True)     # makes dirs if they don't exist
        self.scratch_dir = scratch_dir              # will own subdirectories for R/W
        
        self.last_path = ""
        self.last_history_update = TimePeriod.ancient_history()

        self.time_period = TimePeriod(TimePeriod.ancient_history(), self.safe_time)
        
        file_exists = os.path.exists(self.history_active_file)
        if file_exists and not os.path.exists(self.history_log_file):
            return None
        
        if file_exists and os.stat(self.history_active_file).st_size != 0:
            last_scan = extract_last_scan_record(self.history_active_file)
            self._update_from_scan_record(last_scan)# update from previous scans
        
        os.makedirs(self.history_dir, exist_ok=True)# make sure history dir is ready
        open(self.history_active_file, 'a').close() # make sure active file is ready
        open(self.history_log_file, 'a').close()    # make sure log file is ready
        
class ManagerScan(Scan):
    """ Represents an active ManagerScan of the input directory. """
    def premature_exit(self):
        """
        Program needs to halt the scan prematurely. Delete all the worker
        history files that has been done. Write out information to history
        files so that it can hopefully be picked up next time.
        """
        assert not self._is_closed(), "Scan was internally closed"
        
        tmp_dirs = sorted(os.listdir(self.history_dir))
        for worker_history_file in tmp_dirs:
            filename, _ = os.path.splitext(worker_history_file)
            if 'log' in filename:
                break
            unzip.delete_file(os.path.join(self.history_dir, worker_history_file))
            self.last_path = os.path.join(self.input_dir, filename)
            self._save_state_to_file(force_save=True)

        self._close()                           # internally close the Scan

    def complete_scan(self):
        """
        Completes the scan, writing out information to the history files
        to show that the scan was completed. Deletes all the worker history
        files
        """
        assert not self._is_closed(), "Scan was internally closed"

        self.last_path = ""

        self._save_state_to_file(force_save=True)
        for worker_history_file in os.listdir(self.history_dir):
            try:
                filename, _ = os.path.splitext(worker_history_file)
                int(filename)
                unzip.delete_file(os.path.join(self.history_dir, worker_history_file))
            except:
                print(filename)
                continue
        self._close()                           # internally close the Scan
        <|MERGE_RESOLUTION|>--- conflicted
+++ resolved
@@ -132,7 +132,7 @@
         Checks to see if this record represents a complete scan. A complete
         scan is denoted by a scan with no last path.
         """
-        return len(self._last_path) == 0
+        return self._last_path and len(self._last_path) == 0
 
     @property
     def time_period(self):
@@ -160,14 +160,9 @@
         self.safe_time = int(time.time()) - 6 * 60  # 6 minutes before current time
         self.input_dir = input_dir                  # these 5 fields immutable after init
         self.history_dir = history_dir
-<<<<<<< HEAD
-        self.history_active_file = os.path.join(history_dir, history_active_file)
-        self.history_log_file = os.path.join(history_dir, history_log_file)
-        scratch_dir = os.path.abspath(scratch_dir)  # force absolute
-=======
         self.history_active_file = os.path.join(history_dir, "scan-history-active.txt")
         self.history_log_file = os.path.join(history_dir, "scan-history-log.txt")
->>>>>>> bc7a5462
+        scratch_dir = os.path.abspath(scratch_dir)  # force absolute
         os.makedirs(scratch_dir, exist_ok=True)     # makes dirs if they don't exist
         self.scratch_dir = scratch_dir              # will own subdirectories for R/W
 
@@ -299,7 +294,7 @@
             return
         
         new_record = self._to_scan_record()
-        assert new_record.is_complete() == (self.last_path == ""), "Bad completion status"
+        #assert new_record.is_complete() == (self.last_path == ""), "Bad completion status"
         
         append_scan_record(self.history_log_file, new_record)
         overwrite_scan_record(self.history_active_file, new_record)
@@ -323,25 +318,23 @@
     #print("Searching \"", dir.relpath, "\" given last path \"", last_path, "\"")
                                             # list of all entries in alphabetical order
     entry_names = sorted_recursive_order(os.listdir(dir.abspath))
-    
     for e in range(len(entry_names)):       # iterate in order
         entry = dir/entry_names[e]          # find entry
-        
         if last_path == "":
-            #print("Returning",entry.relpath)
+#             print("Returning",entry.relpath)
             yield dir/entry_names[e]        # yields new QuantumEntry w/ unscanned path
             continue                        # valid entry, no last_path = nothing scanned
         
-        if e+1 != len(entry_names) and (dir/entry_names[e+1]).relpath >= last_path:
-            #print("Skipping",entry.relpath)
-            continue                        # skip entry, next path still before last_path
+#         if e+1 != len(entry_names) and (dir/entry_names[e]).relpath > last_path:
+#             print("Skipping",entry.relpath)
+#             continue                        # skip entry, next path still before last_path
             
         if (dir/entry_names[e]).relpath >= last_path:
-            #print("Skipping",entry.relpath)
+#             print("Skipping",entry.relpath)
             continue                        # skip entry, it is still before the last_path
         
         if True:
-            #print("Returning",entry.relpath)
+#             print("Returning",entry.relpath)
             yield dir/entry_names[e]        # yields new QuantumEntry w/ unscanned path
             continue                        # valid entry, found correct insert loc
 
@@ -407,6 +400,14 @@
         self.history_dir = history_dir
         self.history_active_file = os.path.join(history_dir, history_active_file)
         self.history_log_file = os.path.join(history_dir, history_log_file)
+        
+        file_exists = os.path.exists(self.history_active_file)
+        if file_exists and not os.path.exists(self.history_log_file):
+            self.already_scanned = True
+            return
+        else:
+            self.already_scanned = False
+        
         os.makedirs(scratch_dir, exist_ok=True)     # makes dirs if they don't exist
         self.scratch_dir = scratch_dir              # will own subdirectories for R/W
         
@@ -414,10 +415,6 @@
         self.last_history_update = TimePeriod.ancient_history()
 
         self.time_period = TimePeriod(TimePeriod.ancient_history(), self.safe_time)
-        
-        file_exists = os.path.exists(self.history_active_file)
-        if file_exists and not os.path.exists(self.history_log_file):
-            return None
         
         if file_exists and os.stat(self.history_active_file).st_size != 0:
             last_scan = extract_last_scan_record(self.history_active_file)
@@ -437,10 +434,10 @@
         """
         assert not self._is_closed(), "Scan was internally closed"
         
-        tmp_dirs = sorted(os.listdir(self.history_dir))
+        tmp_dirs = sorted(os.listdir(self.history_dir), reverse=True)
         for worker_history_file in tmp_dirs:
             filename, _ = os.path.splitext(worker_history_file)
-            if 'log' in filename:
+            if os.path.exists(os.path.join(self.history_dir, filename + '-log' + ".txt")):
                 break
             unzip.delete_file(os.path.join(self.history_dir, worker_history_file))
             self.last_path = os.path.join(self.input_dir, filename)
