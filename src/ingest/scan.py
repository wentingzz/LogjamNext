"""
@author Renata Ann Zeitler
@author Josh Good
@author Jeremy Schmidt
@author Nathaniel Brooks
@author Wenting Zheng

This script will be used to recursively search through and unzip directories as necessary
and output files with extensions .log and .txt to Logjam

Terminology:
  Input Directory       - the original directory scan.py searches through, it should
                          be treated as read-only
  Scratch Directory     - a directory that scan.py unzips compressed files into, owned
                          by scan.py (can R/W there)
  Category Directory    - the final directories where scan.py copies/places files for
                          Logstash to consume, owned by scan.py (can R/W there)
"""


import argparse
import logging
import os
import sys
import time
import signal
import concurrent.futures
from tqdm import tqdm
import multiprocessing

from elasticsearch import Elasticsearch

import incremental
import unzip
import index
import fields
import paths


code_src_dir = os.path.dirname(os.path.realpath(__file__))          # remove eventually
intermediate_dir = os.path.join(code_src_dir, "..", "..", "data")   # remove eventually
MAX_WORKERS = None

mappings_path = os.path.join(code_src_dir, "..", "elasticsearch/mappings.json")

graceful_abort = False
#elasticsearch host
es_host = "http://%s:9200" % os.environ.get("ELASTICSEARCH_HOST", "localhost")

LOG_LEVEL_STRS = {
    "WARNING": logging.WARNING,
    "INFO": logging.INFO,
    "CRITICAL": logging.CRITICAL,
    "DEBUG": logging.DEBUG,
}


def main():
    """
    Recursively walks the directories of the inspection
    directory, copying relevant files into Logjam controlled
    filespace for further processing by Logstash. Unzips compressed
    files into Logjam controlled scratchspace, then moves relevant files
    for further processing by Logstash. This function validates parameters, then
    starts the main business logic by calling `ingest_log_files`.
    """
    parser = argparse.ArgumentParser(description='File ingestion frontend for Logjam.Next')
    parser.add_argument('--log-level', dest='log_level', default="DEBUG",
                        help='log level of script: DEBUG, INFO, WARNING, or CRITICAL')
    parser.add_argument(dest='input_dir', action='store',
                        help='Directory to scan for StorageGRID files')
    parser.add_argument('-o', '--output-dir', dest='output_directory', action='store',
                        help='Directory to output StorageGRID files to')
    parser.add_argument('-s', '-scratch-space-dir', dest='scratch_space', action='store',
                        help='Scratch space directory to unzip files into')
    parser.add_argument('-p','--processor', dest='processor_num', type = int, help='Number of the processors')
    args = parser.parse_args()

<<<<<<< HEAD
    log_level = LOG_LEVEL_STRS.get(args.log_level, "DEBUG")
    log_format = "%(asctime)s %(filename)s:%(lineno)d %(levelname)s %(message)s"
    logging.basicConfig(format=log_format, datefmt="%b-%d %H:%M:%S", level=log_level)

=======
    args.input_dir = os.path.normpath(args.input_dir)
>>>>>>> ebd458d6
    if not os.path.isdir(args.input_dir):
        parser.print_usage()
        print('input_dir is not a directory')
        sys.exit(1)

    get_es_connection()
    
    tmp_scratch_folder = '-'.join(["scratch-space",str(int(time.time()))])+'/'
    if args.scratch_space is not None:
        scratch_dir = os.path.join(os.path.abspath(args.scratch_space), tmp_scratch_folder)
    else:
        scratch_dir = os.path.join(intermediate_dir, tmp_scratch_folder)

    if not os.path.exists(scratch_dir):
        os.makedirs(scratch_dir)
    elif not os.path.isdir(scratch_dir):
        parser.print_usage()
        print('output_directory is not a directory')
        sys.exit(1)

    # Should not allow configuration of intermediate directory
    history_dir = os.path.join(intermediate_dir, "scan-history")

    es_logger = logging.getLogger('elasticsearch')
    es_logger.setLevel(logging.WARNING)
    logging.getLogger("requests").setLevel(logging.WARNING)
    logging.getLogger("urllib3").setLevel(logging.CRITICAL)

    global MAX_WORKERS
    MAX_WORKERS = args.processor_num

    def signal_handler(signum, frame):
        if signum == signal.SIGINT:
            logging.info("Gracefully aborting")
            global graceful_abort
            graceful_abort = True
    signal.signal(signal.SIGINT, signal_handler)

    try:
        # ingest_log_files from the input directory
        logging.debug("Ingesting: %s", args.input_dir)
        ingest_log_files(args.input_dir, scratch_dir, history_dir)
        if graceful_abort:
            logging.info("Graceful abort successful")
        else:
            logging.info("Finished ingesting")
    
    except Exception as e:
        raise e
    
    finally:
        logging.info("Cleaning up scratch space")
        unzip.delete_directory(scratch_dir)         # always delete scratch_dir


def get_es_connection():
    es = Elasticsearch([es_host], verify_certs = True)
    if not es.ping():
        raise Exception("Unable to connect to Elasticsearch")
    elif not es.indices.exists(index.INDEX_NAME):
        with open(mappings_path) as mappings_file:
            mappings = mappings_file.read()
        logging.info("Index %s did not exist. Creating.", index.INDEX_NAME)
        es.indices.create(index.INDEX_NAME, body=mappings)
    return es


def ingest_log_files(input_dir, scratch_dir, history_dir):
    """
    Begins ingesting files from the specified directories. Assumes that
    Logjam DOES NOT own `input_dir` or `categ_dir` but also assumes that
    Logjam DOES own `scratch_dir` and `history_dir`.
    """
    assert os.path.isdir(input_dir), "Input must exist & be a directory"
    
    scan = incremental.ManagerScan(input_dir, history_dir, scratch_dir)
    assert os.path.exists(scan.history_log_file)
    
    with concurrent.futures.ProcessPoolExecutor(max_workers = MAX_WORKERS) as executor:
        
        futures = []
        search_dir = paths.QuantumEntry(input_dir, "")
        for entry in incremental.list_unscanned_entries(search_dir, os.path.basename(scan.last_path)):
            
            if entry.is_dir():
                case_num = fields.get_case_number(entry.relpath)
                if case_num != fields.MISSING_CASE_NUM:
                    logging.debug("Search case directory: %s", entry.abspath)
                    futures.append(executor.submit(search_case_directory, scan, input_dir, case_num))
                    
                    assert os.path.exists(scan.history_log_file), "History Log File does not exist for case: "+case_num
                    
                else:
                    logging.debug("Ignored non-StorageGRID directory: %s", entry.abspath)
            else:
                logging.debug("Ignored non-StorageGRID file: %s", entry.abspath)

        for future in tqdm(concurrent.futures.as_completed(futures), total=len(futures)):
            # Raise any exception from child process
            future.result()
    
    if graceful_abort:
        scan.premature_exit()
    else:
        scan.complete_scan()
    return


def search_case_directory(scan_obj, input_dir, case_num):
    """
    Searches the specified case directory for StorageGRID log files which have not
    been indexed by the Logjam system. Uses the Scan object's time period window to
    determine if a file has been previously indexed. Upon finding valid files, will
    send them to a running Elastissearch service via the Elastisearch object `es_obj`.
    """
    
    global graceful_abort
    if graceful_abort:
        return
        
    assert case_num != fields.MISSING_CASE_NUM, "Case number should have already been verified"
    
    child_scan = incremental.WorkerScan(input_dir, scan_obj.history_dir, scan_obj.scratch_dir, str(case_num) + ".txt", str(case_num) + "-log.txt", scan_obj.safe_time)
    assert child_scan.input_dir == scan_obj.input_dir
    
    if not child_scan.already_scanned:
        es_obj = get_es_connection()
        fields_obj = fields.NodeFields(case_num=case_num)
    
        case_dir = paths.QuantumEntry(scan_obj.input_dir, case_num)
        assert case_dir.exists(), "Case directory does not exist!"
        logging.debug("Recursing into case directory: %s", case_dir.abspath)
        recursive_search(child_scan, es_obj, fields_obj, case_dir)
    
        if graceful_abort:
            child_scan.premature_exit()
        else:
            child_scan.complete_scan()
            unzip.delete_file(child_scan.history_log_file)
    
    return


def recursive_search(scan, es, nodefields, cur_dir):
    """
    Recursively searches directories for StorageGRID Nodes and Log Files. Unzips
    compressed files as needed. Sends the log data to Elasticsearch via the 'es'.
    """
    assert isinstance(nodefields, fields.NodeFields), "Wrong argument type"
    assert isinstance(cur_dir, paths.QuantumEntry), "Wrong argument type"
    assert cur_dir.is_dir(), "Entry is not a directory: " + cur_dir.abspath
    
    if graceful_abort:                                  # kick out if abort requested
        return
    
    if (cur_dir/"lumberjack.log").is_file():            # extract fields 1st
        logging.debug("Extracting fields from lumberjack directory: %s", cur_dir.relpath)
        nodefields = fields.extract_fields(cur_dir.abspath, inherit_from=nodefields)

    for entry in scan.list_unscanned_entries(cur_dir):  # loop over each unscanned entry
        if not scan.should_consider_entry(entry):       # check, has been scanned?
            logging.debug("Skipping file, outside timespan: %s", entry.abspath)
            scan.just_scanned_this_entry(entry)         # log the scan
            continue                                    # continue, next entry
        
        if entry.extension in unzip.SUPPORTED_FILE_TYPES and entry.is_file():
            scratch_entry = unzip_into_scratch_dir(scan.input_dir, scan.scratch_dir, entry)
            if scratch_entry == entry:
                logging.debug("Skipping archive, already unpacked: %s", entry.abspath)
                scan.just_scanned_this_entry(entry)     # log the scan
                continue                                # continue, next entry
            else:
                logging.debug("Unpacked archive, path open: %s", scratch_entry.abspath)
                entry = scratch_entry                   # override old entry
        
        if entry.is_file():
            if fields.is_storagegrid(nodefields, entry):
                index.send_to_es(es, nodefields, entry.abspath)
            else:
                logging.debug("Skipped Non-StorageGRID file: %s", entry.abspath)
        
        elif entry.is_dir():
            try:
                logging.debug("Recursing into directory: %s", entry.abspath)
                recursive_search(scan, es, nodefields, entry)
            except OSError as e:
                logging.critical("Could not access directory: %s\nError: %s\nSkipping directory", cur_dir.abspath, e)
        
        else:                                           # it wasn't a dir or file?
            logging.debug("Skipped unknown entry: %s", entry.abspath)
        
        if entry.srcpath == scan.scratch_dir:           # if entry inside scratch
            logging.debug("Delete unpacked archive: %s", entry.abspath)
            entry.delete()                              # rm on FS (does not clear entry)
        
        scan.just_scanned_this_entry(entry)             # log the scan
        continue                                        # continue, next entry
    
    return                                              # done searching this cur_dir


def unzip_into_scratch_dir(input_dir, scratch_dir, compressed_entry):
    """
    Unzips the compressed file into the provided scratch directory. If the file
    has already been decompressed, return the compressed file unchanged. Uses the
    relative path of the file to mimic a structure under the scratch directory.
    For example:
                       Source       - Relative
    compressed_entry = /mnt/srv/nfs - 2001589801/var/os/dir.zip  ---.
       scratch_entry = /tmp/scratch - 2001589801/var/os/dir  <------'
    """
    assert isinstance(input_dir, str)
    assert isinstance(scratch_dir, str)
    assert isinstance(compressed_entry, paths.QuantumEntry)
    assert compressed_entry.is_file(), "Compressed entry should be a file"
    assert compressed_entry.srcpath in [input_dir, scratch_dir], \
        "Source should be input/scratch\nsrcpath: %s\ninput_dir: %s\nscratch_dir: %s" % \
        (compressed_entry.srcpath, input_dir, scratch_dir)
    
    stripped_rel_path = unzip.strip_all_zip_exts(compressed_entry.relpath)
    scratch_entry = paths.QuantumEntry(scratch_dir, stripped_rel_path)
    
    if scratch_entry.exists_in(input_dir) or scratch_entry.exists_in(scratch_dir):
        return compressed_entry                     # already exists, return unchanged

    assert not scratch_entry.exists(), "Scratch entry should not exist"
    try:
        unzip.recursive_unzip(compressed_entry.abspath, scratch_entry.absdirpath)
        assert scratch_entry.exists(), "Scratch entry should have been created" + scratch_entry.relpath
    except unzip.AcceptableException:
        pass
    return scratch_entry                            # return unzipped entry


if __name__ == "__main__":
    main()
<|MERGE_RESOLUTION|>--- conflicted
+++ resolved
@@ -76,14 +76,11 @@
     parser.add_argument('-p','--processor', dest='processor_num', type = int, help='Number of the processors')
     args = parser.parse_args()
 
-<<<<<<< HEAD
     log_level = LOG_LEVEL_STRS.get(args.log_level, "DEBUG")
     log_format = "%(asctime)s %(filename)s:%(lineno)d %(levelname)s %(message)s"
     logging.basicConfig(format=log_format, datefmt="%b-%d %H:%M:%S", level=log_level)
 
-=======
     args.input_dir = os.path.normpath(args.input_dir)
->>>>>>> ebd458d6
     if not os.path.isdir(args.input_dir):
         parser.print_usage()
         print('input_dir is not a directory')
