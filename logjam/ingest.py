"""
@author Renata Ann Zeitler
@author Josh Good
@author Jeremy Schmidt
@author Nathaniel Brooks

This script will be used to recursively search through and unzip directories as necessary
and output files with extensions .log and .txt to Logjam

Terminology:
  Inspection Directory - the original directory ingest.py searches through, it should
                         be treated as read-only
  Scratchspace Directory - a directory that ingest.py unzips compressed files into, owned
                           by ingest.py (can R/W there)
  Category Directory - the final directories where ingest.py copies/places files for
                       Logstash to consume, owned by ingest.py (can R/W there)
"""

import argparse
import gzip
import logging
import os
import re
import shutil
import sqlite3
import sys
import time

from conans import tools
from pyunpack import Archive

import utils

# Database connection path
database = os.path.realpath(__file__).replace("ingest.py", "duplicates.db")

connection = None  # will remove later, no SQL database
cursor = None      # will remove later, no need for SQL database

# List of all categories to sort log files by
categories = {"audit" : r".*audit.*", "base_os_commands" : r".*base[/_-]*os[/_-]*.*command.*",
              "bycast" : r".*bycast.*", "cassandra_commands" : r".*cassandra[/_-]*command.*",
              "cassandra_gc" : r".*cassandra[/_-]*gc.*",
              "cassandra_system" : r".*cassandra[/_-]*system.*", "dmesg" : r".*dmesg.*",
              "gdu_server" : r".*gdu[/_-]*server.*", "init_sg": r".*init[/_-]*sg.*", "install": r".*install.*",
              "kern" : r".*kern.*", "messages": r".*messages.*", "pge_image_updater": r".*pge[/_-]*image[/_-]*updater.*",
              "pge_mgmt_api" : r".*pge[/_-]*mgmt[/_-]*api.*", "server_manager" : r".*server[/_-]*manager.*",
              "sg_fw_update" : r".*sg[/_-]*fw[/_-]*update.*", "storagegrid_daemon" : r".*storagegrid.*daemon.*",
              "storagegrid_node" : r".*storagegrid.*node.*", "syslog" : ".*syslog.*",
              "system_commands": r".*system[/_-]*commands.*", "upgrade":r".*upgrade.*" }

# Valid extensions to ingest
validExtensions = [".txt", ".log"]
# Valid extentionless files used in special cases
validFiles = ["syslog", "messages", "system_commands"]
# Valid zip formats
validZips = [".gz", ".tgz", ".tar", ".zip", ".7z"]



'''
Recursively walks the directories of the inspection
directory, copying relevant files into Logjam controlled
filespace for further processing by Logstash. Unzips compressed
files into Logjam controlled scratchspace, then moves relevant files
for further processing by Logstash.
'''

def main():
    parser = argparse.ArgumentParser(description='File ingestion frontend for Logjam.Next')
    parser.add_argument('--log-level', dest='log_level', default='DEBUG',
                        help='log level of script: DEBUG, INFO, WARNING, or CRITICAL')
    parser.add_argument(dest='ingestion_directory', action='store',
                        help='Directory to ingest files from')
    parser.add_argument('-o', '--output-dir', dest='output_directory', action='store',
                        help='Directory to output StorageGRID files to')
    parser.add_argument('-s', '-scratch-space-dir', dest='scratch_space', action='store',
                        help='Scratch space directory to unzip files into')
    args = parser.parse_args()

    if not os.path.isdir(args.ingestion_directory):
        parser.print_usage()
        print('ingestion_directory is not a directory')
        sys.exit(1)

    if args.scratch_space is not None:
        scratchDirRoot = os.path.abspath(args.scratch_space)
    else:
        scratchDirRoot = os.path.join(os.path.dirname(os.path.realpath(__file__)), "scratch_space/")

    if not os.path.exists(scratchDirRoot):
        os.makedirs(scratchDirRoot)
    elif not os.path.isdir(scratchDirRoot):
        parser.print_usage()
        print('output_directory is not a directory')
        sys.exit(1)

    if args.output_directory is not None:
        categDirRoot = args.output_directory
    else:
        categDirRoot = os.path.join(os.path.dirname(os.path.realpath(__file__)), "logjam_categories/")


    # Create database in the cwd
    initDatabase(database)

    log_format = "%(asctime)s %(filename)s line %(lineno)d %(levelname)s %(message)s"
    logging.basicConfig(format=log_format, datefmt="%Y-%m-%d %H:%M:%S", level=args.log_level)

    # Ingest the directories
    logging.debug("Ingesting %s", args.ingestion_directory)
    ingest_log_files(args.ingestion_directory, categDirRoot, scratchDirRoot)
<<<<<<< HEAD
=======

    logging.info("Finished")


def ingest_log_files(input_root, output_root, scratch_space):
    for dirs in os.listdir(input_root):
        # if change occurs:
        if dirs != ".DS_Store":
            # flatten the directory
            searchAnInspectionDirectory(os.path.join(input_root, dirs), output_root, scratch_space)
>>>>>>> f8bdc13e



def ingest_log_files(input_root, output_root, scratch_space):
    for entity in os.listdir(input_root):
        full_path = os.path.join(input_root,entity)
        if os.path.isdir(full_path) and entity != ".DS_Store":
            searchAnInspectionDirectory(full_path, output_root, scratch_space)
        else:
            logging.debug("Ignored non-StorageGRID file: %s", full_path)


"""
Recursively go through directories to find log files. If compressed, then we need
to unzip/unpack them. Possible file types include: .zip, .gzip, .tar, .tgz, and .7z
start : string
    the start of the file path to traverse
depth : string
    the sub-directories and sub-files associated with this directory
"""
def searchAnInspectionDirectory(start, output_root, scratch_space, depth=None, caseNum=None):
    if not depth:
        depth = ""

    assert os.path.isdir(os.path.join(start + depth)), "This is not a directory: "+os.path.join(start + depth)

    # Loop over each file in the current directory
    for fileOrDir in os.listdir(os.path.join(start + depth)):
        # Check for the file type to make sure it's not compressed
        filename, extension = os.path.splitext(fileOrDir)
        # Get the file's path in inspection dir
        inspecDirPath = start + depth + "/" + fileOrDir
        if caseNum == None: caseNum = getCaseNumber(inspecDirPath)
        assert caseNum != "0", "Not a valid case number: "+caseNum
        # Get category
        category = getCategory(inspecDirPath.lower())
        # Check if this file has been previously ingested into our database
        logging.debug("Checking if duplicate: %s", inspecDirPath)
        cursor.execute("SELECT path FROM paths WHERE path=?", (inspecDirPath,))
        result = cursor.fetchone()
        if (result == None):
            if os.path.isfile(inspecDirPath) and (extension in validExtensions or filename in validFiles):
                copyFileToCategoryDirectory(inspecDirPath, fileOrDir, caseNum, output_root)
            elif os.path.isdir(inspecDirPath):
                # Detected a directory, continue
                searchAnInspectionDirectory(start, output_root, scratch_space, depth=os.path.join(depth + "/" + fileOrDir), caseNum=caseNum)
            elif extension in validZips:
                cursor.execute("INSERT INTO paths(path, flag, category) VALUES(?, ?, ?)", (inspecDirPath, 0, category)) 
                connection.commit()
                
                def handle_unzipped_file(path):
                  # TODO: Change to conditional function
                  # TODO: if is_storagegrid(path):
                  (name,ext) = os.path.splitext(path)
<<<<<<< HEAD
                  if ext in validExtensions or name in validFiles:
                    moveFileToCategoryDirectory(path, os.path.basename(path), caseNum, output_root)
=======

                  if ext in validExtensions or os.path.basename(name) in validFiles:
                    moveFileToCategoryDirectory(path, os.path.basename(path), caseNum, output_root)

>>>>>>> f8bdc13e
                  else:
                    utils.delete_file(path)
                    logging.debug("Ignored non-StorageGRID file: %s", path)
                  return
                
                # TODO: Choose unique folder names per Logjam worker instance
                # TODO: new_scratch_dir = new_unique_scratch_folder()
                new_scratch_dir = os.path.join(scratch_space, "tmp")
                os.makedirs(new_scratch_dir)
                utils.recursive_unzip(inspecDirPath, new_scratch_dir, handle_unzipped_file)
                assert os.path.exists(inspecDirPath), "Should still exist"
                assert os.path.exists(new_scratch_dir), "Should still exist"
                utils.delete_directory(new_scratch_dir)
                
                logging.debug("Added compressed archive to DB & ELK: %s", inspecDirPath)
            else:
                # Invalid file, flag as an error in database and continue
                updateToErrorFlag(inspecDirPath)
                logging.debug("Assumming incorrect filetype: %s", inspecDirPath)
        else:
            # Previously ingested, continue
            logging.debug("Already ingested %s", inspecDirPath)

'''
Assumes the file has not already been copied to the category directory.
Logs the file in the "already scanned" database and then copies the file
to the categories directory.
fullPath : string
    full path for the file
filenameAndExtension : string
    filename + extension for the file, possibly already computed before function call
'''
def copyFileToCategoryDirectory(fullPath, filenameAndExtension, caseNum, categDirRoot):
    assert os.path.isfile(fullPath), "This is not a file: "+fullPath
    assert os.path.split(fullPath)[1] == filenameAndExtension, "Computed filename+extension doesn't match '"+filename+"' - '"+fullPath+"'"
    assert os.path.splitext(filenameAndExtension)[1] in validExtensions or os.path.splitext(filenameAndExtension)[0] in validFiles, "Not a valid file: "+filenameAndExtension

    # Log in the database and copy to the appropriate logjam category
    if caseNum == None: caseNum = getCaseNumber(fullPath)
    assert caseNum != None, "Null reference"
    assert caseNum != "0", "Not a valid case number: "+caseNum

    category = getCategory(fullPath.lower())
    assert category != None, "Null reference"

    if not os.path.exists(categDirRoot):
        os.makedirs(categDirRoot)

    category_dir = os.path.join(categDirRoot, category)
    if not os.path.exists(category_dir):
        os.makedirs(category_dir)

    categDirPath = os.path.join(categDirRoot, category, filenameAndExtension)

    try:
        shutil.copy2(fullPath, categDirPath)  # copy from inspection dir -> Logjam file space
    except (IOError) as e:
        logging.critical(str(e))
        raise e

    timestamp = "%.20f" % time.time()
    basename = "-".join([caseNum, filenameAndExtension, timestamp])
    categDirPathWithTimestamp = os.path.join(categDirRoot, category, basename)

    try:
        os.rename(categDirPath, categDirPathWithTimestamp)
    except (OSError, FileExistsError, IsADirectoryError, NotADirectoryError) as e:
        logging.critical("Unable to rename file: %s", e)
        raise e

    logging.debug("Renamed %s/%s to %s", category, filenameAndExtension, categDirPathWithTimestamp)
    cursor.execute("INSERT INTO paths(path, flag, category) VALUES(?, ?, ?)", (fullPath, 0, category))
    connection.commit()
    logging.debug("Adding %s to db and Logstash", fullPath)

    return

'''
Assumes the file has not already been moved to the category directory.
Logs the file in the "already scanned" database and then moves the file
to the categories folder.

'''
def moveFileToCategoryDirectory(fullPath, filenameAndExtension, caseNum, categDirRoot):
    assert os.path.isfile(fullPath), "This is not a file: "+fullPath
    assert os.path.split(fullPath)[1] == filenameAndExtension, "Computed filename+extension doesn't match '"+filename+"' - '"+fullPath+"'"
    assert os.path.splitext(filenameAndExtension)[1] in validExtensions or os.path.splitext(filenameAndExtension)[0] in validFiles, "Not a valid file: "+filenameAndExtension

    # Log in the database and copy to the appropriate logjam category
    if caseNum == None: caseNum = getCaseNumber(fullPath)
    assert caseNum != None, "Null reference"
    assert caseNum != "0", "Not a valid case number: "+caseNum

    category = getCategory(fullPath.lower())
    assert category != None, "Null reference"

    if not os.path.exists(categDirRoot):
        os.makedirs(categDirRoot)

    if not os.path.exists(categDirRoot + "/" + category):
        os.makedirs(categDirRoot + "/" + category)

    categDirPath = categDirRoot + category + "/" + filenameAndExtension

    try:
        shutil.move(fullPath, categDirPath)  # copy from inspection dir -> Logjam file space
    except (IOError) as e:
        logging.critical("Unable to move file: %s", e)
        raise e

    timestamp = "%.20f" % time.time()
    categDirPathWithTimestamp = categDirRoot + category + "/" + caseNum + "-" + filenameAndExtension + "-" + timestamp

    try:
        os.rename(categDirPath, categDirPathWithTimestamp)
    except (OSError, FileExistsError, IsADirectoryError, NotADirectoryError) as e:
        logging.critical("Unable to rename file: %s", e)
        raise e

    logging.debug("Renamed %s/%s to %s", category, filenameAndExtension, categDirPathWithTimestamp)
    cursor.execute("INSERT INTO paths(path, flag, category) VALUES(?, ?, ?)", (fullPath, 0, category))
    connection.commit()
    logging.debug("Adding %s to db and Logstash", fullPath)

    return

"""
Updates a previously logged entry to have an error flag
path : string
    the file path to update in the database
"""
def updateToErrorFlag(path):
    cursor.execute(''' UPDATE paths SET flag = ? WHERE path = ?''', (1, path,))
    connection.commit()
    logging.debug("Flagging " + path)

"""
Gets the category for this file based on path
path : string
    the path for which to get a category
filename : string
    the file's name
"""
def getCategory(path):
    # Split the path by sub-directories
    splitPath = path.split("/")
    start = splitPath[len(splitPath) - 1]
    splitPath.pop()
    # For each part in this path, run each category regex expression
    # and return the first match
    for part in reversed(splitPath):
        for cat, regex in categories.items():
            if re.search(regex, start):
                return cat
        start = part + "/" + start

    # Unrecognized file, so return "other"
    return "other"

'''
Extracts the relevant StorageGRID case number from the file's path.
path : string
    the path to search for case number
return : string
    the case number found in the path
'''
def getCaseNumber(path):
    caseNum = re.search(r"(\d{10})", path)
    if caseNum is None:
        caseNum = "0"
    else:
        caseNum = caseNum.group()
    return caseNum

'''
Creates and initializes database for storing filepaths to prevent duplicates
'''
def initDatabase(db_file):
    global connection
    global cursor

    sql_table = """ CREATE TABLE IF NOT EXISTS paths (
                           path text,
                           flag integer,
                           category text,
                           timestamp float
                        ); """

    try:
        connection = sqlite3.connect(db_file)
        cursor = connection.cursor()
        cursor.execute(sql_table)
    except Error as e:
        logging.critical(str(e))
        raise e

if __name__ == "__main__":
    main()<|MERGE_RESOLUTION|>--- conflicted
+++ resolved
@@ -110,20 +110,8 @@
     # Ingest the directories
     logging.debug("Ingesting %s", args.ingestion_directory)
     ingest_log_files(args.ingestion_directory, categDirRoot, scratchDirRoot)
-<<<<<<< HEAD
-=======
 
     logging.info("Finished")
-
-
-def ingest_log_files(input_root, output_root, scratch_space):
-    for dirs in os.listdir(input_root):
-        # if change occurs:
-        if dirs != ".DS_Store":
-            # flatten the directory
-            searchAnInspectionDirectory(os.path.join(input_root, dirs), output_root, scratch_space)
->>>>>>> f8bdc13e
-
 
 
 def ingest_log_files(input_root, output_root, scratch_space):
@@ -177,15 +165,8 @@
                   # TODO: Change to conditional function
                   # TODO: if is_storagegrid(path):
                   (name,ext) = os.path.splitext(path)
-<<<<<<< HEAD
-                  if ext in validExtensions or name in validFiles:
-                    moveFileToCategoryDirectory(path, os.path.basename(path), caseNum, output_root)
-=======
-
                   if ext in validExtensions or os.path.basename(name) in validFiles:
                     moveFileToCategoryDirectory(path, os.path.basename(path), caseNum, output_root)
-
->>>>>>> f8bdc13e
                   else:
                     utils.delete_file(path)
                     logging.debug("Ignored non-StorageGRID file: %s", path)
