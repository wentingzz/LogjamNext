"""
@author Renata Ann Zeitler
@author Josh Good
@author Jeremy Schmidt
@author Nathaniel Brooks

This script will be used to recursively search through and unzip directories as necessary
and output files with extensions .log and .txt to Logjam

Terminology:
  Inspection Directory - the original directory ingest.py searches through, it should
                         be treated as read-only
  Scratchspace Directory - a directory that ingest.py unzips compressed files into, owned
                           by ingest.py (can R/W there)
  Category Directory - the final directories where ingest.py copies/places files for
                       Logstash to consume, owned by ingest.py (can R/W there)
"""

import argparse
import gzip
import logging
import os
import re
import shutil
import sqlite3
import sys
import time

from conans import tools
from pyunpack import Archive

import utils

# Database connection path
database = os.path.realpath(__file__).replace("ingest.py", "duplicates.db")

connection = None  # will remove later, no SQL database
cursor = None      # will remove later, no need for SQL database

# List of all categories to sort log files by
categories = {"audit" : r".*audit.*", "base_os_commands" : r".*base[/_-]*os[/_-]*.*command.*",
              "bycast" : r".*bycast.*", "cassandra_commands" : r".*cassandra[/_-]*command.*",
              "cassandra_gc" : r".*cassandra[/_-]*gc.*",
              "cassandra_system" : r".*cassandra[/_-]*system.*", "dmesg" : r".*dmesg.*",
              "gdu_server" : r".*gdu[/_-]*server.*", "init_sg": r".*init[/_-]*sg.*", "install": r".*install.*",
              "kern" : r".*kern.*", "messages": r".*messages.*", "pge_image_updater": r".*pge[/_-]*image[/_-]*updater.*",
              "pge_mgmt_api" : r".*pge[/_-]*mgmt[/_-]*api.*", "server_manager" : r".*server[/_-]*manager.*",
              "sg_fw_update" : r".*sg[/_-]*fw[/_-]*update.*", "storagegrid_daemon" : r".*storagegrid.*daemon.*",
              "storagegrid_node" : r".*storagegrid.*node.*", "syslog" : ".*syslog.*",
              "system_commands": r".*system[/_-]*commands.*", "upgrade":r".*upgrade.*" }

# Valid extensions to ingest
validExtensions = [".txt", ".log"]
# Valid extentionless files used in special cases
validFiles = ["syslog", "messages", "system_commands"]
# Valid zip formats
validZips = [".gz", ".tgz", ".tar", ".zip", ".7z"]



'''
Recursively walks the directories of the inspection
directory, copying relevant files into Logjam controlled
filespace for further processing by Logstash. Unzips compressed
files into Logjam controlled scratchspace, then moves relevant files
for further processing by Logstash.
'''

def main():
    parser = argparse.ArgumentParser(description='File ingestion frontend for Logjam.Next')
    parser.add_argument('--log-level', dest='log_level', default='DEBUG',
                        help='log level of script: DEBUG, INFO, WARNING, or CRITICAL')
    parser.add_argument(dest='ingestion_directory', action='store',
                        help='Directory to ingest files from')
    parser.add_argument('-o', '--output-dir', dest='output_directory', action='store',
                        help='Directory to output StorageGRID files to')
    parser.add_argument('-s', '-scratch-space-dir', dest='scratch_space', action='store',
                        help='Scratch space directory to unzip files into')
    args = parser.parse_args()

    if not os.path.isdir(args.ingestion_directory):
        parser.print_usage()
        print('ingestion_directory is not a directory')
        sys.exit(1)

    if args.scratch_space is not None:
        scratchDirRoot = os.path.abspath(args.scratch_space)
    else:
        scratchDirRoot = os.path.join(os.path.dirname(os.path.realpath(__file__)), "scratch_space/")

    if not os.path.exists(scratchDirRoot):
        os.makedirs(scratchDirRoot)
    elif not os.path.isdir(scratchDirRoot):
        parser.print_usage()
        print('output_directory is not a directory')
        sys.exit(1)

    if args.output_directory is not None:
        categDirRoot = args.output_directory
    else:
        categDirRoot = os.path.join(os.path.dirname(os.path.realpath(__file__)), "logjam_categories/")


    # Create database in the cwd
    initDatabase(database)

    log_format = "%(asctime)s %(filename)s line %(lineno)d %(levelname)s %(message)s"
    logging.basicConfig(format=log_format, datefmt="%Y-%m-%d %H:%M:%S", level=args.log_level)

    # Ingest the directories
    logging.debug("Ingesting %s", args.ingestion_directory)
    ingest_log_files(args.ingestion_directory, categDirRoot, scratchDirRoot)

    logging.info("Finished")


def ingest_log_files(input_root, output_root, scratch_space):
    for entity in os.listdir(input_root):
        full_path = os.path.join(input_root,entity)
        if os.path.isdir(full_path) and entity != ".DS_Store":
            searchAnInspectionDirectory(full_path, output_root, scratch_space)
        else:
            logging.debug("Ignored non-StorageGRID file: %s", full_path)


"""
Recursively go through directories to find log files. If compressed, then we need
to unzip/unpack them. Possible file types include: .zip, .gzip, .tar, .tgz, and .7z
start : string
    the start of the file path to traverse
depth : string
    the sub-directories and sub-files associated with this directory
"""
def searchAnInspectionDirectory(start, output_root, scratch_space, depth=None, caseNum=None):
    if not depth:
        depth = ""

    assert os.path.isdir(os.path.join(start + depth)), "This is not a directory: "+os.path.join(start + depth)

    # Loop over each file in the current directory
    for fileOrDir in os.listdir(os.path.join(start + depth)):
        # Check for the file type to make sure it's not compressed
        filename, extension = os.path.splitext(fileOrDir)
        # Get the file's path in inspection dir
        inspecDirPath = start + depth + "/" + fileOrDir
        if caseNum == None: caseNum = getCaseNumber(inspecDirPath)
        assert caseNum != "0", "Not a valid case number: "+caseNum
        # Get category
        category = getCategory(inspecDirPath.lower())
        # Check if this file has been previously ingested into our database
        logging.debug("Checking if duplicate: %s", inspecDirPath)
        cursor.execute("SELECT path FROM paths WHERE path=?", (inspecDirPath,))
        result = cursor.fetchone()
        if (result == None):
            if os.path.isfile(inspecDirPath) and (extension in validExtensions or filename in validFiles):
                stash_file_in_elk(inspecDirPath, fileOrDir, caseNum, output_root, False)
            elif os.path.isdir(inspecDirPath):
                # Detected a directory, continue
                searchAnInspectionDirectory(start, output_root, scratch_space, depth=os.path.join(depth + "/" + fileOrDir), caseNum=caseNum)
            elif extension in validZips:
                cursor.execute("INSERT INTO paths(path, flag, category) VALUES(?, ?, ?)", (inspecDirPath, 0, category)) 
                connection.commit()
                
                def handle_unzipped_file(path):
                  # TODO: Change to conditional function
                  # TODO: if is_storagegrid(path):
                  (name,ext) = os.path.splitext(path)
                  if ext in validExtensions or os.path.basename(name) in validFiles:
<<<<<<< HEAD
                    stash_file_in_elk(path, os.path.basename(path), caseNum, output_root, True)
=======
                    moveFileToCategoryDirectory(path, os.path.basename(path), caseNum, output_root)
>>>>>>> 781b4125
                  else:
                    utils.delete_file(path)
                    logging.debug("Ignored non-StorageGRID file: %s", path)
                  return
                
                # TODO: Choose unique folder names per Logjam worker instance
                # TODO: new_scratch_dir = new_unique_scratch_folder()
                new_scratch_dir = os.path.join(scratch_space, "tmp")
                os.makedirs(new_scratch_dir)
                utils.recursive_unzip(inspecDirPath, new_scratch_dir, handle_unzipped_file)
                assert os.path.exists(inspecDirPath), "Should still exist"
                assert os.path.exists(new_scratch_dir), "Should still exist"
                utils.delete_directory(new_scratch_dir)
                
                logging.debug("Added compressed archive to DB & ELK: %s", inspecDirPath)
            else:
                # Invalid file, flag as an error in database and continue
                updateToErrorFlag(inspecDirPath)
                logging.debug("Assumming incorrect filetype: %s", inspecDirPath)
        else:
            # Previously ingested, continue
            logging.debug("Already ingested %s", inspecDirPath)

def stash_file_in_elk(fullPath, filenameAndExtension, caseNum, categDirRoot, is_owned):
    """ Stashes file in ELK stack; checks if duplicate, computes important
    fields like log category, and prepares for ingest by Logstash.
    fullPath : string
        absolute path of the file
    filenameAndExtension : string
        filename + extension of the file, precomputed before function call
    caseNum : string
        StorageGRID case number for this file
    categDirRoot : string
        directory to stash the file into for Logstash
    is_owned : boolean
        indicates whether the Logjam system owns this file (i.e. can move/delete it)
    """

    assert os.path.isfile(fullPath), "This is not a file: "+fullPath
    assert os.path.basename(fullPath) == filenameAndExtension, "Computed filename+extension doesn't match '"+filename+"' - '"+fullPath+"'"
    assert os.path.splitext(filenameAndExtension)[1] in validExtensions or os.path.splitext(filenameAndExtension)[0] in validFiles, "Not a valid file: "+filenameAndExtension

    # Log in the database and copy to the appropriate logjam category
    if caseNum == None: caseNum = getCaseNumber(fullPath)
    assert caseNum != None, "Null reference"
    assert caseNum != "0", "Not a valid case number: "+caseNum

    category = getCategory(fullPath.lower())
    assert category != None, "Null reference"

    if not os.path.exists(categDirRoot):
        os.makedirs(categDirRoot)

    category_dir = os.path.join(categDirRoot, category)
    if not os.path.exists(category_dir):
        os.makedirs(category_dir)

    categDirPath = os.path.join(categDirRoot, category, filenameAndExtension)

    if is_owned:
        try:
            shutil.move(fullPath, categDirPath)     # mv scratch space -> categ folder
        except (IOError) as e:
            logging.critical("Unable to move file: %s", e)
            raise e
    else:
        try:
            shutil.copy2(fullPath, categDirPath)    # cp input dir -> categ folder
        except (IOError) as e:
            logging.critical("Unable to copy file: %s", e)
            raise e

    timestamp = "%.20f" % time.time()
    basename = "-".join([caseNum, filenameAndExtension, timestamp])
    categDirPathWithTimestamp = os.path.join(categDirRoot, category, basename)

    try:
        os.rename(categDirPath, categDirPathWithTimestamp)
    except (OSError, FileExistsError, IsADirectoryError, NotADirectoryError) as e:
        logging.critical("Unable to rename file: %s", e)
        raise e

    logging.debug("Renamed %s/%s to %s", category, filenameAndExtension, categDirPathWithTimestamp)
    cursor.execute("INSERT INTO paths(path, flag, category) VALUES(?, ?, ?)", (fullPath, 0, category))
    connection.commit()
    logging.debug("Adding %s to db and Logstash", fullPath)

    return

"""
Updates a previously logged entry to have an error flag
path : string
    the file path to update in the database
"""
def updateToErrorFlag(path):
    cursor.execute(''' UPDATE paths SET flag = ? WHERE path = ?''', (1, path,))
    connection.commit()
    logging.debug("Flagging " + path)

"""
Gets the category for this file based on path
path : string
    the path for which to get a category
filename : string
    the file's name
"""
def getCategory(path):
    # Split the path by sub-directories
    splitPath = path.split("/")
    start = splitPath[len(splitPath) - 1]
    splitPath.pop()
    # For each part in this path, run each category regex expression
    # and return the first match
    for part in reversed(splitPath):
        for cat, regex in categories.items():
            if re.search(regex, start):
                return cat
        start = part + "/" + start

    # Unrecognized file, so return "other"
    return "other"

'''
Extracts the relevant StorageGRID case number from the file's path.
path : string
    the path to search for case number
return : string
    the case number found in the path
'''
def getCaseNumber(path):
    caseNum = re.search(r"(\d{10})", path)
    if caseNum is None:
        caseNum = "0"
    else:
        caseNum = caseNum.group()
    return caseNum

'''
Creates and initializes database for storing filepaths to prevent duplicates
'''
def initDatabase(db_file):
    global connection
    global cursor

    sql_table = """ CREATE TABLE IF NOT EXISTS paths (
                           path text,
                           flag integer,
                           category text,
                           timestamp float
                        ); """

    try:
        connection = sqlite3.connect(db_file)
        cursor = connection.cursor()
        cursor.execute(sql_table)
    except Error as e:
        logging.critical(str(e))
        raise e

if __name__ == "__main__":
    main()<|MERGE_RESOLUTION|>--- conflicted
+++ resolved
@@ -166,11 +166,7 @@
                   # TODO: if is_storagegrid(path):
                   (name,ext) = os.path.splitext(path)
                   if ext in validExtensions or os.path.basename(name) in validFiles:
-<<<<<<< HEAD
                     stash_file_in_elk(path, os.path.basename(path), caseNum, output_root, True)
-=======
-                    moveFileToCategoryDirectory(path, os.path.basename(path), caseNum, output_root)
->>>>>>> 781b4125
                   else:
                     utils.delete_file(path)
                     logging.debug("Ignored non-StorageGRID file: %s", path)
