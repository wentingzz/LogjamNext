"""
@author Renata Ann Zeitler
@author Josh Good
@author Jeremy Schmidt
@author Nathaniel Brooks

This script will be used to recursively search through and unzip directories as necessary
and output files with extensions .log and .txt to Logjam

Terminology:
  Inspection Directory - the original directory ingest.py searches through, it should
                         be treated as read-only
  Scratchspace Directory - a directory that ingest.py unzips compressed files into, owned
                           by ingest.py (can R/W there)
  Category Directory - the final directories where ingest.py copies/places files for
                       Logstash to consume, owned by ingest.py (can R/W there)
"""

import argparse
import gzip
import logging
import os
import re
import shutil
import sqlite3
import sys
import time

from conans import tools
from pyunpack import Archive

import utils

# Database connection path
database = os.path.realpath(__file__).replace("ingest.py", "duplicates.db")

connection = None  # will remove later, no SQL database
cursor = None      # will remove later, no need for SQL database

# List of all categories to sort log files by
categories = {"audit" : r".*audit.*", "base_os_commands" : r".*base[/_-]*os[/_-]*.*command.*",
              "bycast" : r".*bycast.*", "cassandra_commands" : r".*cassandra[/_-]*command.*",
              "cassandra_gc" : r".*cassandra[/_-]*gc.*",
              "cassandra_system" : r".*cassandra[/_-]*system.*", "dmesg" : r".*dmesg.*",
              "gdu_server" : r".*gdu[/_-]*server.*", "init_sg": r".*init[/_-]*sg.*", "install": r".*install.*",
              "kern" : r".*kern.*", "messages": r".*messages.*", "pge_image_updater": r".*pge[/_-]*image[/_-]*updater.*",
              "pge_mgmt_api" : r".*pge[/_-]*mgmt[/_-]*api.*", "server_manager" : r".*server[/_-]*manager.*",
              "sg_fw_update" : r".*sg[/_-]*fw[/_-]*update.*", "storagegrid_daemon" : r".*storagegrid.*daemon.*",
              "storagegrid_node" : r".*storagegrid.*node.*", "syslog" : ".*syslog.*",
              "system_commands": r".*system[/_-]*commands.*", "upgrade":r".*upgrade.*" }

# Valid extensions to ingest
validExtensions = [".txt", ".log"]
# Valid extentionless files used in special cases
validFiles = ["syslog", "messages", "system_commands"]
# Valid zip formats
validZips = [".gz", ".tgz", ".tar", ".zip", ".7z"]



'''
Recursively walks the directories of the inspection
directory, copying relevant files into Logjam controlled
filespace for further processing by Logstash. Unzips compressed
files into Logjam controlled scratchspace, then moves relevant files
for further processing by Logstash.
'''

def main():
    parser = argparse.ArgumentParser(description='File ingestion frontend for Logjam.Next')
    parser.add_argument('--log-level', dest='log_level', default='DEBUG',
                        help='log level of script: DEBUG, INFO, WARNING, or CRITICAL')
    parser.add_argument(dest='ingestion_directory', action='store',
                        help='Directory to ingest files from')
    parser.add_argument('-o', '--output-dir', dest='output_directory', action='store',
                        help='Directory to output StorageGRID files to')
    parser.add_argument('-s', '-scratch-space-dir', dest='scratch_space', action='store',
                        help='Scratch space directory to unzip files into')
    args = parser.parse_args()

    if not os.path.isdir(args.ingestion_directory):
        parser.print_usage()
        print('ingestion_directory is not a directory')
        sys.exit(1)

    if args.scratch_space is not None:
        scratchDirRoot = os.path.abspath(args.scratch_space)
    else:
        scratchDirRoot = os.path.join(os.path.dirname(os.path.realpath(__file__)), "scratch_space/")

    if not os.path.exists(scratchDirRoot):
        os.makedirs(scratchDirRoot)
    elif not os.path.isdir(scratchDirRoot):
        parser.print_usage()
        print('output_directory is not a directory')
        sys.exit(1)

    if args.output_directory is not None:
        categDirRoot = args.output_directory
    else:
        categDirRoot = os.path.join(os.path.dirname(os.path.realpath(__file__)), "logjam_categories/")


    # Create database in the cwd
    initDatabase(database)

    log_format = "%(asctime)s %(filename)s line %(lineno)d %(levelname)s %(message)s"
    logging.basicConfig(format=log_format, datefmt="%Y-%m-%d %H:%M:%S", level=args.log_level)

    # Ingest the directories
    logging.debug("Ingesting %s", args.ingestion_directory)
    ingest_log_files(args.ingestion_directory, categDirRoot, scratchDirRoot)

    logging.info("Finished")


def ingest_log_files(input_root, output_root, scratch_space):
    for dirs in os.listdir(input_root):
        # if change occurs:
        if dirs != ".DS_Store":
            # flatten the directory
            searchAnInspectionDirectory(os.path.join(input_root, dirs), output_root, scratch_space)


"""
Recursively go through directories to find log files. If compressed, then we need
to unzip/unpack them. Possible file types include: .zip, .gzip, .tar, .tgz, and .7z
start : string
    the start of the file path to traverse
depth : string
    the sub-directories and sub-files associated with this directory
"""
def searchAnInspectionDirectory(start, output_root, scratch_space, depth=None, caseNum=None):
    if not depth:
        depth = ""

    assert os.path.isdir(os.path.join(start + depth)), "This is not a directory: "+os.path.join(start + depth)

    # Loop over each file in the current directory
    for fileOrDir in os.listdir(os.path.join(start + depth)):
        # Check for the file type to make sure it's not compressed
        filename, extension = os.path.splitext(fileOrDir)
        # Get the file's path in inspection dir
        inspecDirPath = start + depth + "/" + fileOrDir
        if caseNum == None: caseNum = getCaseNumber(inspecDirPath)
        assert caseNum != "0", "Not a valid case number: "+caseNum
        # Get category
        category = getCategory(inspecDirPath.lower())
        # Check if this file has been previously ingested into our database
        logging.debug("Checking if duplicate: %s", inspecDirPath)
        cursor.execute("SELECT path FROM paths WHERE path=?", (inspecDirPath,))
        result = cursor.fetchone()
        if (result == None):
            if os.path.isfile(inspecDirPath) and (extension in validExtensions or filename in validFiles):
                copyFileToCategoryDirectory(inspecDirPath, fileOrDir, caseNum, output_root)
            elif os.path.isdir(inspecDirPath):
                # Detected a directory, continue
<<<<<<< HEAD
                searchAnInspectionDirectory(start, os.path.join(depth,fileOrDir), caseNum)
=======
                searchAnInspectionDirectory(start, output_root, scratch_space, depth=os.path.join(depth + "/" + fileOrDir), caseNum=caseNum)
>>>>>>> bc009f26
            elif extension in validZips:
                cursor.execute("INSERT INTO paths(path, flag, category) VALUES(?, ?, ?)", (inspecDirPath, 0, category)) 
                connection.commit()
                
                def handle_unzipped_file(path):
                  # TODO: Change to conditional function
                  # TODO: if is_storagegrid(path):
                  (name,ext) = os.path.splitext(path)
<<<<<<< HEAD
                  if ext in validExtensions or os.path.basename(name) in validFiles:
                    moveFileToCategoryDirectory(path, os.path.basename(path), caseNum)
=======
                  if ext in validExtensions or name in validFiles:
                    moveFileToCategoryDirectory(path, os.path.basename(path), caseNum, output_root)
>>>>>>> bc009f26
                  else:
                    utils.delete_file(path)
                    logging.debug("Ignored non-StorageGRID file: %s", path)
                  return
                
                # TODO: Choose unique folder names per Logjam worker instance
                # TODO: new_scratch_dir = new_unique_scratch_folder()
                new_scratch_dir = os.path.join(scratch_space, "tmp")
                os.makedirs(new_scratch_dir)
                utils.recursive_unzip(inspecDirPath, new_scratch_dir, handle_unzipped_file)
                assert os.path.exists(inspecDirPath), "Should still exist"
                assert os.path.exists(new_scratch_dir), "Should still exist"
                utils.delete_directory(new_scratch_dir)
                
                logging.debug("Added compressed archive to DB & ELK: %s", inspecDirPath)
            else:
                # Invalid file, flag as an error in database and continue
                updateToErrorFlag(inspecDirPath)
                logging.debug("Assumming incorrect filetype: %s", inspecDirPath)
        else:
            # Previously ingested, continue
            logging.debug("Already ingested %s", inspecDirPath)

'''
Assumes the file has not already been copied to the category directory.
Logs the file in the "already scanned" database and then copies the file
to the categories directory.
fullPath : string
    full path for the file
filenameAndExtension : string
    filename + extension for the file, possibly already computed before function call
'''
<<<<<<< HEAD
def stash_file_in_elk(fullPath, filenameAndExtension, caseNum, is_owned):
    """ Stashes file in ELK stack; checks if duplicate, computes important
    fields like log category, and prepares for ingest by Logstash
    TODO: Finish this
    """
    
    TODO: Finish this: How boi: How boi
    
    
=======
def copyFileToCategoryDirectory(fullPath, filenameAndExtension, caseNum, categDirRoot):
>>>>>>> bc009f26
    assert os.path.isfile(fullPath), "This is not a file: "+fullPath
    assert os.path.basename(fullPath) == filenameAndExtension, "Computed filename+extension doesn't match '"+filename+"' - '"+fullPath+"'"
    assert os.path.splitext(filenameAndExtension)[1] in validExtensions or os.path.splitext(filenameAndExtension)[0] in validFiles, "Not a valid file: "+filenameAndExtension

    # Log in the database and copy to the appropriate logjam category
    if caseNum == None: caseNum = getCaseNumber(fullPath)
    assert caseNum != None, "Null reference"
    assert caseNum != "0", "Not a valid case number: "+caseNum

    category = getCategory(fullPath.lower())
    assert category != None, "Null reference"

    if not os.path.exists(categDirRoot):
        os.makedirs(categDirRoot)

    category_dir = os.path.join(categDirRoot, category)
    if not os.path.exists(category_dir):
        os.makedirs(category_dir)

    categDirPath = os.path.join(categDirRoot, category, filenameAndExtension)

    if is_owned:
        try:
            shutil.move(fullPath, categDirPath)     # mv scratch space -> categ folder
        except (IOError) as e:
            logging.critical("Unable to move file: %s", e)
            raise e
    else:
        try:
            shutil.copy2(fullPath, categDirPath)    # cp input dir -> categ folder
        except (IOError) as e:
            logging.critical("Unable to copy file: %s", e)
            raise e

    timestamp = "%.20f" % time.time()
    basename = "-".join([caseNum, filenameAndExtension, timestamp])
    categDirPathWithTimestamp = os.path.join(categDirRoot, category, basename)

    try:
        os.rename(categDirPath, categDirPathWithTimestamp)
    except (OSError, FileExistsError, IsADirectoryError, NotADirectoryError) as e:
        logging.critical("Unable to rename file: %s", e)
        raise e

    logging.debug("Renamed %s/%s to %s", category, filenameAndExtension, categDirPathWithTimestamp)
    cursor.execute("INSERT INTO paths(path, flag, category) VALUES(?, ?, ?)", (fullPath, 0, category))
    connection.commit()
    logging.debug("Adding %s to db and Logstash", fullPath)

    return

<<<<<<< HEAD
=======
'''
Assumes the file has not already been moved to the category directory.
Logs the file in the "already scanned" database and then moves the file
to the categories folder.

'''
def moveFileToCategoryDirectory(fullPath, filenameAndExtension, caseNum, categDirRoot):
    assert os.path.isfile(fullPath), "This is not a file: "+fullPath
    assert os.path.split(fullPath)[1] == filenameAndExtension, "Computed filename+extension doesn't match '"+filename+"' - '"+fullPath+"'"
    assert os.path.splitext(filenameAndExtension)[1] in validExtensions or os.path.splitext(filenameAndExtension)[0] in validFiles, "Not a valid file: "+filenameAndExtension

    # Log in the database and copy to the appropriate logjam category
    if caseNum == None: caseNum = getCaseNumber(fullPath)
    assert caseNum != None, "Null reference"
    assert caseNum != "0", "Not a valid case number: "+caseNum

    category = getCategory(fullPath.lower())
    assert category != None, "Null reference"

    if not os.path.exists(categDirRoot):
        os.makedirs(categDirRoot)

    if not os.path.exists(categDirRoot + "/" + category):
        os.makedirs(categDirRoot + "/" + category)

    categDirPath = categDirRoot + category + "/" + filenameAndExtension

    try:
        shutil.move(fullPath, categDirPath)  # copy from inspection dir -> Logjam file space
    except (IOError) as e:
        logging.critical("Unable to move file: %s", e)
        raise e

    timestamp = "%.20f" % time.time()
    categDirPathWithTimestamp = categDirRoot + category + "/" + caseNum + "-" + filenameAndExtension + "-" + timestamp

    try:
        os.rename(categDirPath, categDirPathWithTimestamp)
    except (OSError, FileExistsError, IsADirectoryError, NotADirectoryError) as e:
        logging.critical("Unable to rename file: %s", e)
        raise e

    logging.debug("Renamed %s/%s to %s", category, filenameAndExtension, categDirPathWithTimestamp)
    cursor.execute("INSERT INTO paths(path, flag, category) VALUES(?, ?, ?)", (fullPath, 0, category))
    connection.commit()
    logging.debug("Adding %s to db and Logstash", fullPath)

    return

>>>>>>> bc009f26
"""
Updates a previously logged entry to have an error flag
path : string
    the file path to update in the database
"""
def updateToErrorFlag(path):
    cursor.execute(''' UPDATE paths SET flag = ? WHERE path = ?''', (1, path,))
    connection.commit()
    logging.debug("Flagging " + path)

"""
Gets the category for this file based on path
path : string
    the path for which to get a category
filename : string
    the file's name
"""
def getCategory(path):
    # Split the path by sub-directories
    splitPath = path.split("/")
    start = splitPath[len(splitPath) - 1]
    splitPath.pop()
    # For each part in this path, run each category regex expression
    # and return the first match
    for part in reversed(splitPath):
        for cat, regex in categories.items():
            if re.search(regex, start):
                return cat
        start = part + "/" + start

    # Unrecognized file, so return "other"
    return "other"

'''
Extracts the relevant StorageGRID case number from the file's path.
path : string
    the path to search for case number
return : string
    the case number found in the path
'''
def getCaseNumber(path):
    caseNum = re.search(r"(\d{10})", path)
    if caseNum is None:
        caseNum = "0"
    else:
        caseNum = caseNum.group()
    return caseNum

'''
Creates and initializes database for storing filepaths to prevent duplicates
'''
def initDatabase(db_file):
    global connection
    global cursor

    sql_table = """ CREATE TABLE IF NOT EXISTS paths (
                           path text,
                           flag integer,
                           category text,
                           timestamp float
                        ); """

    try:
        connection = sqlite3.connect(db_file)
        cursor = connection.cursor()
        cursor.execute(sql_table)
    except Error as e:
        logging.critical(str(e))
        raise e

if __name__ == "__main__":
    main()<|MERGE_RESOLUTION|>--- conflicted
+++ resolved
@@ -155,11 +155,7 @@
                 copyFileToCategoryDirectory(inspecDirPath, fileOrDir, caseNum, output_root)
             elif os.path.isdir(inspecDirPath):
                 # Detected a directory, continue
-<<<<<<< HEAD
-                searchAnInspectionDirectory(start, os.path.join(depth,fileOrDir), caseNum)
-=======
                 searchAnInspectionDirectory(start, output_root, scratch_space, depth=os.path.join(depth + "/" + fileOrDir), caseNum=caseNum)
->>>>>>> bc009f26
             elif extension in validZips:
                 cursor.execute("INSERT INTO paths(path, flag, category) VALUES(?, ?, ?)", (inspecDirPath, 0, category)) 
                 connection.commit()
@@ -168,13 +164,8 @@
                   # TODO: Change to conditional function
                   # TODO: if is_storagegrid(path):
                   (name,ext) = os.path.splitext(path)
-<<<<<<< HEAD
                   if ext in validExtensions or os.path.basename(name) in validFiles:
-                    moveFileToCategoryDirectory(path, os.path.basename(path), caseNum)
-=======
-                  if ext in validExtensions or name in validFiles:
                     moveFileToCategoryDirectory(path, os.path.basename(path), caseNum, output_root)
->>>>>>> bc009f26
                   else:
                     utils.delete_file(path)
                     logging.debug("Ignored non-StorageGRID file: %s", path)
@@ -207,19 +198,14 @@
 filenameAndExtension : string
     filename + extension for the file, possibly already computed before function call
 '''
-<<<<<<< HEAD
-def stash_file_in_elk(fullPath, filenameAndExtension, caseNum, is_owned):
+def stash_file_in_elk(fullPath, filenameAndExtension, caseNum, categDirRoot):
     """ Stashes file in ELK stack; checks if duplicate, computes important
     fields like log category, and prepares for ingest by Logstash
     TODO: Finish this
     """
     
     TODO: Finish this: How boi: How boi
-    
-    
-=======
-def copyFileToCategoryDirectory(fullPath, filenameAndExtension, caseNum, categDirRoot):
->>>>>>> bc009f26
+
     assert os.path.isfile(fullPath), "This is not a file: "+fullPath
     assert os.path.basename(fullPath) == filenameAndExtension, "Computed filename+extension doesn't match '"+filename+"' - '"+fullPath+"'"
     assert os.path.splitext(filenameAndExtension)[1] in validExtensions or os.path.splitext(filenameAndExtension)[0] in validFiles, "Not a valid file: "+filenameAndExtension
@@ -271,58 +257,6 @@
 
     return
 
-<<<<<<< HEAD
-=======
-'''
-Assumes the file has not already been moved to the category directory.
-Logs the file in the "already scanned" database and then moves the file
-to the categories folder.
-
-'''
-def moveFileToCategoryDirectory(fullPath, filenameAndExtension, caseNum, categDirRoot):
-    assert os.path.isfile(fullPath), "This is not a file: "+fullPath
-    assert os.path.split(fullPath)[1] == filenameAndExtension, "Computed filename+extension doesn't match '"+filename+"' - '"+fullPath+"'"
-    assert os.path.splitext(filenameAndExtension)[1] in validExtensions or os.path.splitext(filenameAndExtension)[0] in validFiles, "Not a valid file: "+filenameAndExtension
-
-    # Log in the database and copy to the appropriate logjam category
-    if caseNum == None: caseNum = getCaseNumber(fullPath)
-    assert caseNum != None, "Null reference"
-    assert caseNum != "0", "Not a valid case number: "+caseNum
-
-    category = getCategory(fullPath.lower())
-    assert category != None, "Null reference"
-
-    if not os.path.exists(categDirRoot):
-        os.makedirs(categDirRoot)
-
-    if not os.path.exists(categDirRoot + "/" + category):
-        os.makedirs(categDirRoot + "/" + category)
-
-    categDirPath = categDirRoot + category + "/" + filenameAndExtension
-
-    try:
-        shutil.move(fullPath, categDirPath)  # copy from inspection dir -> Logjam file space
-    except (IOError) as e:
-        logging.critical("Unable to move file: %s", e)
-        raise e
-
-    timestamp = "%.20f" % time.time()
-    categDirPathWithTimestamp = categDirRoot + category + "/" + caseNum + "-" + filenameAndExtension + "-" + timestamp
-
-    try:
-        os.rename(categDirPath, categDirPathWithTimestamp)
-    except (OSError, FileExistsError, IsADirectoryError, NotADirectoryError) as e:
-        logging.critical("Unable to rename file: %s", e)
-        raise e
-
-    logging.debug("Renamed %s/%s to %s", category, filenameAndExtension, categDirPathWithTimestamp)
-    cursor.execute("INSERT INTO paths(path, flag, category) VALUES(?, ?, ?)", (fullPath, 0, category))
-    connection.commit()
-    logging.debug("Adding %s to db and Logstash", fullPath)
-
-    return
-
->>>>>>> bc009f26
 """
 Updates a previously logged entry to have an error flag
 path : string
