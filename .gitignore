# Output files created by Logjam in the project's root folder
**/duplicates.db
**/logjam_categories
**/scratch_space

# Python configuration & misc files
venv
__pycache__
<<<<<<< HEAD
.coverage
=======
.coverage

# Archives used for testing
**.zip
**.7z
**.tgz
**.gz
>>>>>>> f8bdc13e
<|MERGE_RESOLUTION|>--- conflicted
+++ resolved
@@ -6,14 +6,10 @@
 # Python configuration & misc files
 venv
 __pycache__
-<<<<<<< HEAD
-.coverage
-=======
 .coverage
 
 # Archives used for testing
 **.zip
 **.7z
 **.tgz
-**.gz
->>>>>>> f8bdc13e
+**.gz