--- conflicted
+++ resolved
@@ -23,11 +23,7 @@
 ```
 This will create a network with three containers: one logstash, one elasticsearch, and one kibana.
 
-<<<<<<< HEAD
-Logstash will start with a pipeline located at `src/logstash/logstash.conf`. This pipeline is configured to read from `logjam-categories` and output to an elasticsearch index called `logjam-test`.
-=======
-Logstash will start with a pipeline located at `logjam/logstash/logstash.conf`. This pipeline is configured to read from `logjam_categories` and output to an elasticsearch index called `logjam`.
->>>>>>> a9c22638
+Logstash will start with a pipeline located at `src/logstash/logstash.conf`. This pipeline is configured to read from `logjam-categories` and output to an elasticsearch index called `logjam`.
 
 ## Running ingest.py
 
